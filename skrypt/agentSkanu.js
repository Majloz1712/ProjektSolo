/* eslint-disable no-console */
/**
 * Agent skanujący strony dla tabel:
 *   - monitory(id uuid, url text, interwal_sec int, aktywny bool, tryb_skanu text, css_selector text, ...)
 *   - zadania_skanu(id uuid, monitor_id uuid, zaplanowano_at timestamptz, rozpoczecie_at, zakonczenie_at,
 *                   status text, blad_opis text, tresc_hash char(64), snapshot_mongo_id text, analiza_mongo_id text, utworzono_at timestamptz)
 *
 * Tryby:
 *   - static  -> pobiera HTML (bez JS) i parsuje meta
 *   - browser -> renderuje stronę przez Puppeteer (dla SPA/JS-heavy)
 *
 * CLI:
 *   node agentSkanu.js                # uruchamia pętlę planowania i wykonania
 *   node agentSkanu.js --once         # pojedynczy cykl (planowanie + wykonanie)
 *   node agentSkanu.js --monitor-id <UUID> --once   # pojedynczy scan konkretnego monitora (pomija planowanie)
 *   node agentSkanu.js --reset        # TRUNCATE zadania_skanu + drop snapshotów w Mongo
 */
require('dns').setDefaultResultOrder('ipv4first');
require('dns').setDefaultResultOrder('ipv4first');
require('dotenv').config({ path: require('path').resolve(__dirname, '.env') });

const path = require('path');
const crypto = require('crypto');
const PQueue = require('p-queue').default;
const { pool } = require('./polaczeniePG');
const { mongoClient } = require('./polaczenieMDB');

// Jeśli używasz Node 18+, globalny fetch istnieje. Dla zgodności możesz użyć node-fetch:
let fetchFn = globalThis.fetch;
if (!fetchFn) {
  fetchFn = require('node-fetch'); // npm i node-fetch
}

const { JSDOM } = require('jsdom'); // npm i jsdom

// ---- Konfiguracja ----
const LOOP_MS = Number(process.env.AGENT_LOOP_MS || 5_000);       // okres głównej pętli
const SCHEDULE_BATCH_LIMIT = Number(process.env.SCHEDULE_BATCH_LIMIT || 200);
const MAX_CONCURRENCY = Number(process.env.MAX_CONCURRENCY || 5);
const USER_AGENT = process.env.AGENT_UA || 'SondaMonitor/1.1 (+Inzynierka2025)';
const STATIC_TIMEOUT_MS = Number(process.env.STATIC_TIMEOUT_MS || 20_000);
const BROWSER_TIMEOUT_MS = Number(process.env.BROWSER_TIMEOUT_MS || 45_000);
const MAX_RETRIES = Number(process.env.MAX_RETRIES || 2);
const TEXT_TRUNCATE_AT = Number(process.env.TEXT_TRUNCATE_AT || 2_000_000);
const USE_STEALTH = process.env.PUP_STEALTH !== '0';
const BROWSER_MAX_PAGES = Math.max(Number(process.env.BROWSER_MAX_PAGES || MAX_CONCURRENCY), 1);
const BROWSER_DEFAULT_WAIT_UNTIL = process.env.BROWSER_DEFAULT_WAIT_UNTIL || 'networkidle2';
const BROWSER_EXTRA_WAIT_MS = Number(process.env.BROWSER_EXTRA_WAIT_MS || 800);
const DEFAULT_WAIT_FOR_SELECTOR_TIMEOUT = Number(process.env.DEFAULT_WAIT_FOR_SELECTOR_TIMEOUT || 5_000);
const DEFAULT_SCROLL_DELAY_MS = Number(process.env.DEFAULT_SCROLL_DELAY_MS || 250);
const BOT_BYPASS_WAIT_RANGE_MS = [400, 900];

<<<<<<< HEAD
const TRACKER_PARAMS = new Set(['fbclid', 'gclid', 'yclid', 'mc_cid', 'mc_eid', 'igshid']); // ADD
const TRACKER_PREFIXES = ['utm_', 'pk_', 'ga_']; // ADD

=======
>>>>>>> 081fcecc
const DESKTOP_PROFILES = [
  {
    userAgent:
      'Mozilla/5.0 (Windows NT 10.0; Win64; x64) '
      + 'AppleWebKit/537.36 (KHTML, like Gecko) '
      + 'Chrome/123.0.0.0 Safari/537.36',
    viewport: { width: 1366, height: 900 },
    acceptLanguage: 'pl-PL,pl;q=0.9,en-US;q=0.8,en;q=0.7',
    secChUa:
      '"Not.A/Brand";v="8", "Chromium";v="123", "Google Chrome";v="123"',
    secChUaPlatform: 'Windows',
    timezone: 'Europe/Warsaw',
  },
  {
    userAgent:
      'Mozilla/5.0 (Macintosh; Intel Mac OS X 13_6_3) '
      + 'AppleWebKit/605.1.15 (KHTML, like Gecko) '
      + 'Version/17.4 Safari/605.1.15',
    viewport: { width: 1440, height: 900 },
    acceptLanguage: 'pl-PL,pl;q=0.9,en-US;q=0.8,en;q=0.7',
    secChUa: '"Not A(Brand";v="99", "Safari";v="17"',
    secChUaPlatform: 'macOS',
    timezone: 'Europe/Warsaw',
  },
  {
    userAgent:
      'Mozilla/5.0 (X11; Linux x86_64) '
      + 'AppleWebKit/537.36 (KHTML, like Gecko) '
      + 'Chrome/122.0.0.0 Safari/537.36',
    viewport: { width: 1600, height: 900 },
    acceptLanguage: 'pl-PL,pl;q=0.9,en-US;q=0.8,en;q=0.7',
    secChUa:
      '"Not A(Brand";v="24", "Chromium";v="122", "Google Chrome";v="122"',
    secChUaPlatform: 'Linux',
    timezone: 'Europe/Warsaw',
  },
];

const COOKIE_CONSENT_KEYWORDS = [
  'zgadzam',
  'akceptuj',
  'akceptuję',
  'ok',
  'accept',
  'i agree',
  'consent',
];
<<<<<<< HEAD

const ERROR_CONFIRM_KEYWORDS = ['confirm', 'potwierdź', 'potwierdzam', 'continue']; // ADD

const DOMAIN_MIN_DELAY_MS = 60_000; // ADD
const DOMAIN_MAX_DELAY_MS = 180_000; // ADD
const DOMAIN_BACKOFF_MAX_MS = 30 * 60_000; // ADD
const DOMAIN_BLOCK_PAUSE_MS = 4 * 60 * 60_000; // ADD
=======
>>>>>>> 081fcecc

// ---- Stan globalny Puppeteer ----

// ---- Mongo ----
let MONGO_READY = false;
async function ensureMongo() {
  if (MONGO_READY && mongoClient?.topology?.isConnected?.()) {
    return mongoClient.db(process.env.MONGO_DB || 'monitor');
  }
  if (!mongoClient?.topology?.isConnected?.()) {
    await mongoClient.connect();
  }
  MONGO_READY = true;
  return mongoClient.db(process.env.MONGO_DB || 'monitor');
}

async function saveSnapshotToMongo(doc) {
  const db = await ensureMongo();
  const col = db.collection('snapshots');
  const res = await col.insertOne(doc);
  return res.insertedId?.toString();
}

async function clearMongoSnapshots() {
  const db = await ensureMongo();
  const col = db.collection('snapshots');
  const r = await col.deleteMany({});
  return r.deletedCount || 0;
}

// ---- Utils ----


// Natywny timeout dla fetch (bez p-timeout)
async function fetchWithTimeout(url, options = {}, timeoutMs = 20_000, message = 'Timeout') {
  const controller = new AbortController();
  const id = setTimeout(() => controller.abort(), timeoutMs);
  try {
    return await fetchFn(url, { ...options, signal: controller.signal });
  } catch (e) {
    const enriched = new Error(e?.message || 'fetch failed');
    enriched.code = e?.code;
    enriched.cause = e?.cause;
    throw enriched.name === 'AbortError' ? new Error(message) : enriched;
  } finally {
    clearTimeout(id);
  }
}





function sha256(input) {
  return crypto.createHash('sha256').update(input).digest('hex'); // 64-znakowy hex
}
function sleep(ms) {
  return new Promise((res) => setTimeout(res, ms));
}
function normalizeUrl(u) { // FIX
  try { // FIX
    const urlObj = new URL(u); // FIX
    urlObj.hash = ''; // FIX
    const params = urlObj.searchParams; // FIX
    for (const key of Array.from(params.keys())) { // FIX
      const lower = key.toLowerCase(); // FIX
      if (TRACKER_PARAMS.has(lower) || TRACKER_PREFIXES.some((prefix) => lower.startsWith(prefix))) { // FIX
        params.delete(key); // FIX
      }
    }
    if ([...params.keys()].length === 0) { // FIX
      urlObj.search = ''; // FIX
    }
    if (!urlObj.pathname) { // FIX
      urlObj.pathname = '/'; // FIX
    }
    const normalized = urlObj.toString(); // FIX
    return normalized.endsWith('/') ? normalized.slice(0, -1) || normalized : normalized; // FIX
  } catch { // FIX
    return u; // FIX
  }
} // FIX

function appendCacheBuster(url) { // ADD
  const stamp = Date.now().toString(); // ADD
  try { // ADD
    const parsed = new URL(url); // ADD
    parsed.searchParams.set('_t', stamp); // ADD
    return parsed.toString(); // ADD
  } catch (_) { // ADD
    const joiner = url.includes('?') ? '&' : '?'; // ADD
    return `${url}${joiner}_t=${stamp}`; // ADD
  } // ADD
} // ADD

function ensureObject(val) {
  if (!val || typeof val !== 'object') return {};
  return val;
}

function randomInt(min, max) {
  return Math.floor(Math.random() * (max - min + 1)) + min;
}

function pickRandomProfile() {
  return { ...DESKTOP_PROFILES[randomInt(0, DESKTOP_PROFILES.length - 1)] };
}

const UUID_REGEX = /^[0-9a-f]{8}-[0-9a-f]{4}-[1-5][0-9a-f]{3}-[89ab][0-9a-f]{3}-[0-9a-f]{12}$/i;

function isUuid(value) {
  return typeof value === 'string' && UUID_REGEX.test(value);
}

function createRunId(taskId, monitorId) {
  const base = taskId ? taskId.slice(0, 8) : 'manual';
  const rand = Math.random().toString(36).slice(2, 8);
  return `${base}-${rand}-${monitorId ? monitorId.slice(0, 4) : 'ctx'}`;
}

function createRunLogger({ taskId, monitorId }) {
  const runId = createRunId(taskId, monitorId);
  const base = `[scan:${runId}]`;
  const timestamp = () => new Date().toISOString();
  const formatExtra = (extra) => {
    if (!extra || (typeof extra === 'object' && Object.keys(extra).length === 0)) {
      return '';
    }
    try {
      return ` | data=${JSON.stringify(extra)}`;
    } catch (_) {
      return '';
    }
  };
  const emit = (level, stage, message, extra, channel = 'log') => {
    const stagePart = stage ? ` | stage=${stage}` : '';
    const extraPart = formatExtra(extra);
    const line = `${timestamp()} ${base} | level=${level}${stagePart} | ${message}${extraPart}`;
    if (channel === 'warn') {
      console.warn(line);
    } else if (channel === 'error') {
      console.error(line);
    } else {
      console.log(line);
    }
  };
  return {
    runId,
    headerStart(meta) {
      emit('HEADER', 'run', 'START', meta);
    },
    headerEnd(meta) {
      emit('HEADER', 'run', 'END', meta);
    },
    stageStart(stage, meta) {
      emit('STAGE', stage, 'START', meta);
    },
    stageEnd(stage, meta) {
      emit('STAGE', stage, 'END', meta);
    },
    info(stage, message, meta) {
      emit('INFO', stage, message, meta);
    },
    warn(stage, message, meta) {
      emit('WARN', stage, message, meta, 'warn');
    },
    error(stage, message, meta) {
      emit('ERROR', stage, message, meta, 'error');
    },
  };
}

// css_selector może być zwykłym selektorem lub JSON-em np.:
// { "selector": "#app", "browserOptions": { "waitForSelector": "#loaded", "scrollToBottom": true } }
function parseMonitorBehavior(rawSelector) {
  const config = {
    selector: rawSelector || null,
    staticOptions: {},
    browserOptions: {},
  };

  if (!rawSelector) {
    return config;
  }

  const trimmed = String(rawSelector).trim();
  if (trimmed.startsWith('{')) {
    try {
      const parsed = JSON.parse(trimmed);
      if (typeof parsed === 'string') {
        config.selector = parsed;
        return config;
      }
      const browser = ensureObject(parsed.browser || parsed.browserOptions);
      const statik = ensureObject(parsed.static || parsed.staticOptions);
      config.selector = parsed.selector ?? parsed.css_selector ?? null;
      config.staticOptions = { ...statik };
      config.browserOptions = { ...browser };
      if (!config.selector && typeof parsed.cssSelector === 'string') {
        config.selector = parsed.cssSelector;
      }
      if (!config.selector && typeof parsed.selector === 'string') {
        config.selector = parsed.selector;
      }
    } catch (_) {
      config.selector = trimmed;
    }
  }

  return config;
}

function appendCacheBuster(url) { // ADD
  const stamp = Date.now().toString(); // ADD
  try { // ADD
    const parsed = new URL(url); // ADD
    parsed.searchParams.set('_t', stamp); // ADD
    return parsed.toString(); // ADD
  } catch (_) { // ADD
    const joiner = url.includes('?') ? '&' : '?'; // ADD
    return `${url}${joiner}_t=${stamp}`; // ADD
  } // ADD
} // ADD

function ensureObject(val) {
  if (!val || typeof val !== 'object') return {};
  return val;
}

function randomInt(min, max) {
  return Math.floor(Math.random() * (max - min + 1)) + min;
}

function pickRandomProfile() {
  return { ...DESKTOP_PROFILES[randomInt(0, DESKTOP_PROFILES.length - 1)] };
}

const UUID_REGEX = /^[0-9a-f]{8}-[0-9a-f]{4}-[1-5][0-9a-f]{3}-[89ab][0-9a-f]{3}-[0-9a-f]{12}$/i;

function isUuid(value) {
  return typeof value === 'string' && UUID_REGEX.test(value);
}

function createRunId(taskId, monitorId) {
  const base = taskId ? taskId.slice(0, 8) : 'manual';
  const rand = Math.random().toString(36).slice(2, 8);
  return `${base}-${rand}-${monitorId ? monitorId.slice(0, 4) : 'ctx'}`;
}

function createRunLogger({ taskId, monitorId }) {
  const runId = createRunId(taskId, monitorId);
  const base = `[scan:${runId}]`;
  const timestamp = () => new Date().toISOString();
  const formatExtra = (extra) => {
    if (!extra || (typeof extra === 'object' && Object.keys(extra).length === 0)) {
      return '';
    }
    try {
      return ` | data=${JSON.stringify(extra)}`;
    } catch (_) {
      return '';
    }
  };
  const emit = (level, stage, message, extra, channel = 'log') => {
    const stagePart = stage ? ` | stage=${stage}` : '';
    const extraPart = formatExtra(extra);
    const line = `${timestamp()} ${base} | level=${level}${stagePart} | ${message}${extraPart}`;
    if (channel === 'warn') {
      console.warn(line);
    } else if (channel === 'error') {
      console.error(line);
    } else {
      console.log(line);
    }
  };
  return {
    runId,
    headerStart(meta) {
      emit('HEADER', 'run', 'START', meta);
    },
    headerEnd(meta) {
      emit('HEADER', 'run', 'END', meta);
    },
    stageStart(stage, meta) {
      emit('STAGE', stage, 'START', meta);
    },
    stageEnd(stage, meta) {
      emit('STAGE', stage, 'END', meta);
    },
    info(stage, message, meta) {
      emit('INFO', stage, message, meta);
    },
    warn(stage, message, meta) {
      emit('WARN', stage, message, meta, 'warn');
    },
    error(stage, message, meta) {
      emit('ERROR', stage, message, meta, 'error');
    },
  };
}

// css_selector może być zwykłym selektorem lub JSON-em np.:
// { "selector": "#app", "browserOptions": { "waitForSelector": "#loaded", "scrollToBottom": true } }
function parseMonitorBehavior(rawSelector) {
  const config = {
    selector: rawSelector || null,
    staticOptions: {},
    browserOptions: {},
  };

  if (!rawSelector) {
    return config;
  }

  const trimmed = String(rawSelector).trim();
  if (trimmed.startsWith('{')) {
    try {
      const parsed = JSON.parse(trimmed);
      if (typeof parsed === 'string') {
        config.selector = parsed;
        return config;
      }
      const browser = ensureObject(parsed.browser || parsed.browserOptions);
      const statik = ensureObject(parsed.static || parsed.staticOptions);
      config.selector = parsed.selector ?? parsed.css_selector ?? null;
      config.staticOptions = { ...statik };
      config.browserOptions = { ...browser };
      if (!config.selector && typeof parsed.cssSelector === 'string') {
        config.selector = parsed.cssSelector;
      }
      if (!config.selector && typeof parsed.selector === 'string') {
        config.selector = parsed.selector;
      }
    } catch (_) {
      config.selector = trimmed;
    }
  }

  return config;
}

function pickMetaFromDocument(document) {
  const byName = (n) => document.querySelector(`meta[name="${n}"]`)?.getAttribute('content')?.trim() || null;
  const byProp = (p) => document.querySelector(`meta[property="${p}"]`)?.getAttribute('content')?.trim() || null;

  const title = document.querySelector('title')?.textContent?.trim() || null;
  const desc = byName('description') || byProp('og:description') || null;
  const canonical = document.querySelector('link[rel="canonical"]')?.getAttribute('href') || null;
  const h1 = document.querySelector('h1')?.textContent?.trim() || null;
  const linksCount = document.querySelectorAll('a[href]').length;
  const textLen = document.body?.innerText?.length || 0;
  return { title, desc, canonical, h1, linksCount, textLen };
}

// ---- Stan globalny Puppeteer ----
let puppeteer = null;
let isStealth = false;
let browserPromise = null;
const pagePool = [];
const waitingResolvers = [];
let allocatedPages = 0;
<<<<<<< HEAD
const monitorSessions = new Map(); // ADD
const monitorsRequiringIntervention = new Set(); // ADD

const domainStates = new Map(); // ADD

function getDomainFromUrl(url) { // ADD
  try { // ADD
    return new URL(url).hostname; // ADD
  } catch { // ADD
    return null; // ADD
  }
} // ADD

function ensureDomainState(host) { // ADD
  let state = domainStates.get(host); // ADD
  if (!state) { // ADD
    state = { // ADD
      lock: Promise.resolve(), // ADD
      nextAllowedAt: 0, // ADD
      backoffMs: DOMAIN_MIN_DELAY_MS, // ADD
      blockedUntil: 0, // ADD
    }; // ADD
    domainStates.set(host, state); // ADD
  } // ADD
  return state; // ADD
} // ADD

async function acquireDomainSlot(url, { logger, monitorId } = {}) { // ADD
  const host = getDomainFromUrl(url); // ADD
  if (!host) { // ADD
    return { // ADD
      domain: null, // ADD
      release: () => {}, // ADD
    }; // ADD
  } // ADD
  const state = ensureDomainState(host); // ADD
  const now = Date.now(); // ADD
  if (state.blockedUntil && now < state.blockedUntil) { // ADD
    const waitMs = state.blockedUntil - now; // ADD
    logger?.warn('throttle', 'Domain blocked window active', { domain: host, waitMs, monitorId }); // ADD
    const error = new Error('DOMAIN_BLOCKED'); // ADD
    error.code = 'DOMAIN_BLOCKED'; // ADD
    error.waitMs = waitMs; // ADD
    throw error; // ADD
  } // ADD

  let releaseResolve; // ADD
  const ticket = state.lock.then(async () => { // ADD
    const delay = Math.max(state.nextAllowedAt - Date.now(), 0); // ADD
    const jitter = randomInt(0, 3_000); // ADD
    if (delay + jitter > 0) { // ADD
      logger?.info('throttle', 'Domain delay before scan', { domain: host, waitMs: delay + jitter, monitorId }); // ADD
      await sleep(delay + jitter); // ADD
    } // ADD
  }); // ADD

  state.lock = ticket.then(() => new Promise((resolve) => { releaseResolve = resolve; })); // ADD
  await ticket; // ADD

  let released = false; // ADD
  return { // ADD
    domain: host, // ADD
    release: ({ blocked = false, error = false } = {}) => { // ADD
      if (released) return; // ADD
      released = true; // ADD
      const finishNow = Date.now(); // ADD
      if (blocked) { // ADD
        state.blockedUntil = finishNow + DOMAIN_BLOCK_PAUSE_MS; // ADD
        state.backoffMs = Math.min(state.backoffMs * 2, DOMAIN_BACKOFF_MAX_MS); // ADD
        state.nextAllowedAt = state.blockedUntil + randomInt(DOMAIN_MIN_DELAY_MS, DOMAIN_MAX_DELAY_MS); // ADD
        logger?.warn('throttle', 'Domain blocked - pausing', { domain: host, blockedUntil: state.blockedUntil }); // ADD
      } else if (error) { // ADD
        state.backoffMs = Math.min(state.backoffMs * 2, DOMAIN_BACKOFF_MAX_MS); // ADD
        state.nextAllowedAt = finishNow + state.backoffMs; // ADD
        logger?.warn('throttle', 'Domain error backoff', { domain: host, backoffMs: state.backoffMs }); // ADD
      } else { // ADD
        state.backoffMs = DOMAIN_MIN_DELAY_MS; // ADD
        state.nextAllowedAt = finishNow + randomInt(DOMAIN_MIN_DELAY_MS, DOMAIN_MAX_DELAY_MS); // ADD
      } // ADD
      releaseResolve?.(); // ADD
    }, // ADD
  }; // ADD
} // ADD
=======
>>>>>>> 081fcecc

async function setPageProfile(page, profile) {
  if (!profile) return null;
  try {
    if (profile.timezone) {
      await page.emulateTimezone(profile.timezone).catch(() => {});
    }
    if (profile.viewport) {
      await page.setViewport({ ...profile.viewport }).catch(() => {});
    }
    if (profile.userAgent) {
      await page.setUserAgent(profile.userAgent).catch(() => {});
    }
    const headers = {
      'accept': 'text/html,application/xhtml+xml,application/xml;q=0.9,image/avif,image/webp,image/apng,*/*;q=0.8',
      'accept-language': profile.acceptLanguage || 'pl-PL,pl;q=0.9,en-US;q=0.8,en;q=0.7',
      'cache-control': 'max-age=0',
      'pragma': 'no-cache',
      'upgrade-insecure-requests': '1',
      'sec-fetch-dest': 'document',
      'sec-fetch-mode': 'navigate',
      'sec-fetch-site': 'none',
      'sec-fetch-user': '?1',
      'sec-ch-ua-mobile': '?0',
    };
    if (profile.secChUa) headers['sec-ch-ua'] = profile.secChUa;
    if (profile.secChUaPlatform) headers['sec-ch-ua-platform'] = `"${profile.secChUaPlatform}"`;
    if (profile.extraHeaders) Object.assign(headers, profile.extraHeaders);
    await page.setExtraHTTPHeaders(headers).catch(() => {});
    page.__profileHeaders = headers;
  } catch (_) {}
  page.__profile = profile;
  return profile;
}

<<<<<<< HEAD
function getMonitorSession(monitorId) { // ADD
  if (!monitorId) return null; // ADD
  return monitorSessions.get(monitorId) || null; // ADD
} // ADD

function storeMonitorSession(monitorId, session) { // ADD
  if (!monitorId) return; // ADD
  if (!session) { // ADD
    monitorSessions.delete(monitorId); // ADD
    return; // ADD
  } // ADD
  monitorSessions.set(monitorId, session); // ADD
} // ADD

async function restoreSessionForPage(page, monitorId, targetUrl, logger) { // ADD
  const session = getMonitorSession(monitorId); // ADD
  if (!session) return false; // ADD
  logger?.stageStart('browser:session-restore', { monitorId, origin: session.origin }); // ADD
  try { // ADD
    if (Array.isArray(session.cookies) && session.cookies.length) { // ADD
      const cookieOrigin = session.origin || targetUrl; // ADD
      const cookies = session.cookies.map((cookie) => ({ // ADD
        ...cookie, // ADD
        url: cookie.url || cookieOrigin, // ADD
      })); // ADD
      await page.setCookie(...cookies).catch(() => {}); // ADD
    } // ADD
    if (Array.isArray(session.localStorage) && session.localStorage.length) { // ADD
      const originToVisit = session.origin || targetUrl; // ADD
      try { // ADD
        await page.goto(originToVisit, { // ADD
          waitUntil: 'domcontentloaded', // ADD
          timeout: Math.min(BROWSER_TIMEOUT_MS, 12_000), // ADD
        }); // ADD
      } catch (_) {} // ADD
      try { // ADD
        await page.evaluate((entries) => { // ADD
          try { // ADD
            entries.forEach(({ key, value }) => { // ADD
              if (key != null && value != null) { // ADD
                localStorage.setItem(key, value); // ADD
              } // ADD
            }); // ADD
          } catch (_) {} // ADD
        }, session.localStorage); // ADD
      } catch (_) {} // ADD
    } // ADD
    await humanizePageInteractions(page, page.__profile?.viewport); // ADD
    logger?.stageEnd('browser:session-restore', { // ADD
      cookies: session.cookies ? session.cookies.length : 0, // ADD
      localStorage: session.localStorage ? session.localStorage.length : 0, // ADD
    }); // ADD
    return true; // ADD
  } catch (err) { // ADD
    logger?.stageEnd('browser:session-restore', { // ADD
      error: err?.message || String(err), // ADD
    }); // ADD
    return false; // ADD
  } // ADD
} // ADD

async function persistSessionFromPage(page, monitorId, finalUrl, logger) { // ADD
  if (!monitorId) return; // ADD
  try { // ADD
    const origin = (() => { // ADD
      try { return new URL(finalUrl).origin; } catch { return null; } // ADD
    })(); // ADD
    const cookies = await page.cookies().catch(() => []); // ADD
    const localStorage = await page.evaluate(() => { // ADD
      const entries = []; // ADD
      try { // ADD
        for (let i = 0; i < localStorage.length; i += 1) { // ADD
          const key = localStorage.key(i); // ADD
          entries.push({ key, value: localStorage.getItem(key) }); // ADD
        } // ADD
      } catch (_) {} // ADD
      return entries; // ADD
    }).catch(() => []); // ADD
    storeMonitorSession(monitorId, { origin, cookies, localStorage }); // ADD
    logger?.info('browser:session-store', 'Session persisted', { monitorId, cookies: cookies.length, localStorage: localStorage.length }); // FIX
  } catch (err) { // ADD
    logger?.warn('browser:session-store', 'Failed to persist session', { monitorId, message: err?.message || String(err) }); // ADD
  } // ADD
} // ADD

=======
>>>>>>> 081fcecc
async function ensurePageProfile(page) {
  if (!page.__profile) {
    return setPageProfile(page, pickRandomProfile());
  }
  return setPageProfile(page, page.__profile);
}

async function rotatePageProfile(page) {
  return setPageProfile(page, pickRandomProfile());
}
<<<<<<< HEAD

async function applyNavigationHeaders(page, extraHeaders = {}) {
  const base = page.__profileHeaders || {};
  const merged = { ...base, ...extraHeaders };
  try {
    await page.setExtraHTTPHeaders(merged);
  } catch (_) {}
  return merged;
}

async function humanizePageInteractions(page, viewport = {}) {
  const width = viewport.width || 1366;
  const height = viewport.height || 900;
  const steps = randomInt(12, 24);
  try {
    await page.mouse.move(randomInt(50, width - 50), randomInt(50, height - 50), { steps }).catch(() => {});
  } catch (_) {}
  await sleep(randomInt(120, 280));
  try {
    await page.mouse.move(randomInt(30, width - 30), randomInt(30, height - 30), { steps: randomInt(10, 20) }).catch(() => {});
  } catch (_) {}
  await sleep(randomInt(140, 320));
  try {
    await page.keyboard.press('Tab', { delay: randomInt(35, 120) });
  } catch (_) {}
  await sleep(randomInt(120, 260));
}

async function warmUpOrigin(page, url, gotoOptions, logger, session) { // FIX
  let origin = null; // FIX
  try { // FIX
    const parsed = new URL(url); // FIX
    origin = `${parsed.protocol}//${parsed.host}/`; // FIX
    if (!origin || origin === url) return false; // FIX
    logger?.stageStart('browser:warmup', { origin }); // FIX
    if (session?.cookies?.length) { // ADD
      const cookies = session.cookies.map((cookie) => ({ ...cookie, url: session.origin || origin })); // ADD
      try { await page.setCookie(...cookies); } catch (_) {} // ADD
    } // ADD
    await page.goto(origin, { // FIX
      ...gotoOptions, // FIX
      waitUntil: 'domcontentloaded', // FIX
      timeout: Math.min(gotoOptions?.timeout ?? BROWSER_TIMEOUT_MS, 15_000), // FIX
    }); // FIX
    if (session?.localStorage?.length) { // ADD
      try { // ADD
        await page.evaluate((entries) => { // ADD
          try { // ADD
            entries.forEach(({ key, value }) => { // ADD
              if (key != null && value != null) { // ADD
                localStorage.setItem(key, value); // ADD
              } // ADD
            }); // ADD
          } catch (_) {} // ADD
        }, session.localStorage); // ADD
      } catch (_) {} // ADD
    } // ADD
    await handleCookieConsent(page, logger); // FIX
    await sleep(1_500); // FIX
    await humanizePageInteractions(page, page.__profile?.viewport); // FIX
    await sleep(randomInt(200, 350)); // FIX
    logger?.stageEnd('browser:warmup', { origin, outcome: 'ok' }); // FIX
    return true; // FIX
  } catch (err) { // FIX
    logger?.stageEnd('browser:warmup', { origin, outcome: 'error', message: err?.message || String(err) }); // FIX
    return false; // FIX
  } // FIX
} // FIX

async function ensurePuppeteer() {
  if (puppeteer) return { puppeteer, isStealth };
  if (USE_STEALTH) {
    const puppeteerExtra = require('puppeteer-extra');
    const stealth = require('puppeteer-extra-plugin-stealth')();
    puppeteerExtra.use(stealth);
    puppeteer = puppeteerExtra;
    isStealth = true;
    return { puppeteer, isStealth };
  }
  puppeteer = require('puppeteer');
  isStealth = false;
  return { puppeteer, isStealth };
}

=======

async function applyNavigationHeaders(page, extraHeaders = {}) {
  const base = page.__profileHeaders || {};
  const merged = { ...base, ...extraHeaders };
  try {
    await page.setExtraHTTPHeaders(merged);
  } catch (_) {}
  return merged;
}

async function humanizePageInteractions(page, viewport = {}) {
  const width = viewport.width || 1366;
  const height = viewport.height || 900;
  const steps = randomInt(12, 24);
  try {
    await page.mouse.move(randomInt(50, width - 50), randomInt(50, height - 50), { steps }).catch(() => {});
  } catch (_) {}
  await sleep(randomInt(120, 280));
  try {
    await page.mouse.move(randomInt(30, width - 30), randomInt(30, height - 30), { steps: randomInt(10, 20) }).catch(() => {});
  } catch (_) {}
  await sleep(randomInt(140, 320));
  try {
    await page.keyboard.press('Tab', { delay: randomInt(35, 120) });
  } catch (_) {}
  await sleep(randomInt(120, 260));
}

async function warmUpOrigin(page, url, gotoOptions, logger) {
  let origin = null;
  try {
    const parsed = new URL(url);
    origin = `${parsed.protocol}//${parsed.host}/`;
    if (!origin || origin === url) return false;
    logger?.stageStart('browser:warmup', { origin });
    await page.goto(origin, {
      ...gotoOptions,
      waitUntil: 'domcontentloaded',
      timeout: Math.min(gotoOptions?.timeout ?? BROWSER_TIMEOUT_MS, 15_000),
    });
    await handleCookieConsent(page, logger);
    await sleep(1_500);
    await humanizePageInteractions(page, page.__profile?.viewport);
    await sleep(randomInt(200, 350));
    logger?.stageEnd('browser:warmup', { origin, outcome: 'ok' });
    return true;
  } catch (_) {
    logger?.stageEnd('browser:warmup', { origin, outcome: 'error' });
    return false;
  }
}

async function ensurePuppeteer() {
  if (puppeteer) return { puppeteer, isStealth };
  if (USE_STEALTH) {
    const puppeteerExtra = require('puppeteer-extra');
    const stealth = require('puppeteer-extra-plugin-stealth')();
    puppeteerExtra.use(stealth);
    puppeteer = puppeteerExtra;
    isStealth = true;
    return { puppeteer, isStealth };
  }
  puppeteer = require('puppeteer');
  isStealth = false;
  return { puppeteer, isStealth };
}

>>>>>>> 081fcecc
function buildLaunchOptions() {
  const extraArgs = [];
  if (process.env.PUPPETEER_PROXY) {
    extraArgs.push(`--proxy-server=${process.env.PUPPETEER_PROXY}`);
  }

  return {
    headless: 'new',
    args: [
      '--no-sandbox',
      '--disable-setuid-sandbox',
      '--disable-dev-shm-usage',
      '--disable-gpu',
      '--lang=pl-PL,pl;q=0.9,en-US;q=0.8,en;q=0.7',
      ...extraArgs,
    ],
    defaultViewport: { width: 1366, height: 900 },
  };
}

async function getBrowser() {
  if (!browserPromise) {
    const { puppeteer: pptr } = await ensurePuppeteer();
    browserPromise = pptr
      .launch(buildLaunchOptions())
      .catch((err) => {
        browserPromise = null;
        throw err;
      });
  }
  return browserPromise;
}

async function configurePage(page) {
  try {
    await page.setJavaScriptEnabled(true);
  } catch (_) {}
  try {
    await page.setBypassCSP(true);
  } catch (_) {}
  try { await page.setCacheEnabled(false); } catch (_) {} // FIX
  page.setDefaultNavigationTimeout(BROWSER_TIMEOUT_MS);
  page.setDefaultTimeout(BROWSER_TIMEOUT_MS);
}

async function createPage() {
  const browser = await getBrowser();
  const page = await browser.newPage();
  await configurePage(page);
  await rotatePageProfile(page);
  allocatedPages += 1;
  return page;
}

async function acquirePage() {
  if (pagePool.length) {
    return pagePool.pop();
  }

  if (allocatedPages < BROWSER_MAX_PAGES) {
    return createPage();
  }

  return new Promise((resolve) => {
    waitingResolvers.push(resolve);
  });
}

function cleanupPageListeners(page) {
  if (!page || typeof page.removeAllListeners !== 'function') return;
  page.removeAllListeners('response');
  page.removeAllListeners('console');
  page.removeAllListeners('requestfailed');
}

async function resetPage(page) {
  if (!page || page.isClosed()) return;
  try {
    await page.goto('about:blank', { waitUntil: 'load', timeout: 10_000 });
  } catch (_) {}
}

async function releasePage(page) {
  if (!page) return;
  if (page.isClosed?.()) {
    allocatedPages = Math.max(allocatedPages - 1, 0);
    return;
  }

  cleanupPageListeners(page);

  await resetPage(page);

  if (waitingResolvers.length) {
    const resolve = waitingResolvers.shift();
    resolve(page);
    return;
  }

  pagePool.push(page);
}

async function closeBrowser() {
  if (!browserPromise) return;
  let browser = null;
  try {
    browser = await browserPromise;
  } catch (_) {}

  browserPromise = null;

  await Promise.allSettled(pagePool.splice(0).map((p) => p.close().catch(() => {})));
  allocatedPages = 0;

  if (browser) {
    try {
      await browser.close();
    } catch (_) {}
  }
}

['SIGINT', 'SIGTERM', 'beforeExit', 'exit'].forEach((eventName) => {
  process.once(eventName, () => {
    closeBrowser().catch(() => {});
  });
});

async function autoScroll(page, {
  stepPx = 400,
  delayMs = DEFAULT_SCROLL_DELAY_MS,
  maxScrolls = 15,
} = {}) {
  let previousHeight = -1;
  for (let i = 0; i < maxScrolls; i++) {
    const currentHeight = await page.evaluate(() => document.body?.scrollHeight || 0).catch(() => 0);
    if (currentHeight === previousHeight) break;
    previousHeight = currentHeight;
    await page.evaluate((step) => {
      window.scrollBy(0, step);
    }, stepPx).catch(() => {});
    await new Promise((resolve) => setTimeout(resolve, delayMs));
  }
  await page.evaluate(() => window.scrollTo(0, 0)).catch(() => {});
}

async function waitForPageReadiness(page, options = {}) {
  const {
    waitForSelector,
    waitForSelectors,
    waitForSelectorTimeoutMs = DEFAULT_WAIT_FOR_SELECTOR_TIMEOUT,
    waitForSelectorVisible = true,
    waitForFunction,
    waitForFunctionTimeoutMs = BROWSER_TIMEOUT_MS,
    waitForResponseIncludes,
    waitForResponseTimeoutMs = BROWSER_TIMEOUT_MS,
    waitAfterMs = 0,
    scrollToBottom: shouldScroll = false,
    scrollConfig = {},
    evaluateAfterNavigationScripts,
  } = options;

  const selectors = [];
  if (typeof waitForSelector === 'string' && waitForSelector.trim()) {
    selectors.push(waitForSelector.trim());
  }
  if (Array.isArray(waitForSelectors)) {
    selectors.push(...waitForSelectors.filter((s) => typeof s === 'string' && s.trim()));
  }

  for (const selector of selectors) {
    try {
      await page.waitForSelector(selector, {
        timeout: waitForSelectorTimeoutMs,
        visible: waitForSelectorVisible,
      });
    } catch (_) {}
  }

  const functions = [];
  if (typeof waitForFunction === 'string' && waitForFunction.trim()) {
    functions.push(waitForFunction.trim());
  }
  if (Array.isArray(waitForFunction)) {
    functions.push(
      ...waitForFunction.filter((fn) => typeof fn === 'string' && fn.trim())
    );
  }

  for (const fnSource of functions) {
    try {
      await page.waitForFunction(fnSource, { timeout: waitForFunctionTimeoutMs });
    } catch (_) {}
  }

  const responseIncludes = [];
  if (typeof waitForResponseIncludes === 'string' && waitForResponseIncludes.trim()) {
    responseIncludes.push(waitForResponseIncludes.trim());
  }
  if (Array.isArray(waitForResponseIncludes)) {
    responseIncludes.push(
      ...waitForResponseIncludes.filter((v) => typeof v === 'string' && v.trim())
    );
  }

  for (const fragment of responseIncludes) {
    try {
      await page.waitForResponse((resp) => {
        try {
          return resp.url().includes(fragment);
        } catch (_) {
          return false;
        }
      }, { timeout: waitForResponseTimeoutMs });
    } catch (_) {}
  }

  if (Array.isArray(evaluateAfterNavigationScripts)) {
    for (const script of evaluateAfterNavigationScripts) {
      if (typeof script !== 'string' || !script.trim()) continue;
      try {
        await page.evaluate((source) => {
          try {
            return window.eval(source);
          } catch (_) {
            return null;
          }
        }, script);
      } catch (_) {}
    }
  }

  if (shouldScroll) {
    await autoScroll(page, scrollConfig);
  }

  if (waitAfterMs > 0) {
    await sleep(waitAfterMs);
  }
}


// ---- Tryb STATIC ----
async function fetchStatic(url, { selector, headers = {}, fetchOptions = {}, logger } = {}) { // FIX
  const startedAt = Date.now(); // FIX
  const requestUrl = appendCacheBuster(url); // FIX
  const staticHeaders = { // FIX
    'user-agent': USER_AGENT, // FIX
    'accept': 'text/html,application/xhtml+xml,application/xml;q=0.9,*/*;q=0.8', // FIX
    'accept-language': 'pl-PL,pl;q=0.9,en-US;q=0.8,en;q=0.7', // FIX
    'cache-control': 'no-cache', // FIX
    'pragma': 'no-cache', // FIX
    ...headers, // FIX
  }; // FIX
  logger?.stageStart('static:request', { // FIX
    url: requestUrl, // FIX
    timeoutMs: STATIC_TIMEOUT_MS, // FIX
    headers: Object.keys(staticHeaders || {}), // FIX
  }); // FIX
  let res; // FIX
  try { // FIX
    res = await fetchWithTimeout( // FIX
      requestUrl, // FIX
      { // FIX
        redirect: 'follow', // FIX
        headers: staticHeaders, // FIX
        ...fetchOptions, // FIX
      }, // FIX
      STATIC_TIMEOUT_MS, // FIX
      'Static timeout' // FIX
    ); // FIX
  } catch (err) { // FIX
    logger?.stageEnd('static:request', { // FIX
      finalUrl: requestUrl, // FIX
      status: null, // FIX
      error: err?.message || String(err), // FIX
    }); // FIX
    throw err; // FIX
  } // FIX

  const finalUrl = res.url || requestUrl; // FIX
  const status = res.status; // FIX
  logger?.stageEnd('static:request', { finalUrl, status }); // FIX

  logger?.stageStart('static:read-body', {}); // FIX
  let buffer; // FIX
  try { // FIX
    buffer = await res.arrayBuffer(); // FIX
  } catch (err) { // FIX
    logger?.stageEnd('static:read-body', { error: err?.message || String(err) }); // FIX
    throw err; // FIX
  } // FIX
  let html = Buffer.from(buffer).toString('utf8'); // FIX
  if (html.length > TEXT_TRUNCATE_AT) html = html.slice(0, TEXT_TRUNCATE_AT); // FIX
  logger?.stageEnd('static:read-body', { length: html.length }); // FIX

  logger?.stageStart('static:parse', { selector: !!selector }); // FIX
  let fragmentHtml = null; // FIX
  let meta; // FIX
  let content; // FIX
  let hash; // FIX
  try { // FIX
    const dom = new JSDOM(html); // FIX
    const { document } = dom.window; // FIX

    if (selector) { // FIX
      const node = document.querySelector(selector); // FIX
      fragmentHtml = node ? node.outerHTML : null; // FIX
    } // FIX

    meta = pickMetaFromDocument(document); // FIX
    content = fragmentHtml || html; // FIX
    hash = sha256(content); // FIX
  } catch (err) { // FIX
    logger?.stageEnd('static:parse', { // FIX
      fragmentFound: !!fragmentHtml, // FIX
      error: err?.message || String(err), // FIX
    }); // FIX
    throw err; // FIX
  } // FIX
  logger?.stageEnd('static:parse', { // FIX
    fragmentFound: !!fragmentHtml, // FIX
    metaKeys: Object.keys(meta || {}), // FIX
    hash, // FIX
  }); // FIX

  const htmlLower = (content || '').toLowerCase(); // FIX
  let blocked = false; // FIX
  let block_reason = null; // FIX
  const checks = [ // FIX
    { match: () => status === 403, reason: 'HTTP_403' }, // FIX
    { match: () => htmlLower.includes('captcha') || finalUrl.toLowerCase().includes('captcha'), reason: 'CAPTCHA_DETECTED' }, // FIX
    { match: () => htmlLower.includes('please enable javascript') || htmlLower.includes('please enable js'), reason: 'JS_REQUIRED' }, // FIX
    { match: () => finalUrl.toLowerCase().includes('geo.captcha-delivery.com') || htmlLower.includes('geo.captcha-delivery.com'), reason: 'GEO_CAPTCHA' }, // FIX
  ]; // FIX
  for (const check of checks) { // FIX
    if (check.match()) { // FIX
      blocked = true; // FIX
      if (!block_reason) block_reason = check.reason; // FIX
    } // FIX
  } // FIX

  console.log(`FETCH static status=${status} blocked=${blocked} reason=${block_reason || 'none'} finalUrl=${finalUrl} length=${content.length}`); // LOG

  return { // FIX
    mode: 'static', // FIX
    startedAt, // FIX
    finishedAt: Date.now(), // FIX
    final_url: finalUrl, // FIX
    http_status: status, // FIX
    html: content, // FIX
    meta, // FIX
    hash, // FIX
    blocked, // FIX
    block_reason, // FIX
  }; // FIX
}

// ---- Tryb BROWSER (Puppeteer + stealth + heurystyka bot-wall + screenshot) ----
async function detectBotWall(page) {
  try {
    return await page.evaluate(() => {
      const txt = (document.body?.innerText || '').toLowerCase();
      const title = (document.title || '').toLowerCase();
      const hasCMsg = !!document.querySelector('#cmsg');
      const hasCaptchaDelivery = !!document.querySelector(
        'script[src*="captcha-delivery.com"],script[src*="ct.captcha-delivery.com"]'
      );
      const hasAllegroShield = !!document.querySelector('div[data-box-name="allegro.guard"]');
      return (
        hasCMsg ||
        hasCaptchaDelivery ||
        hasAllegroShield ||
        title.includes('enable js') ||
        txt.includes('enable js') ||
        txt.includes('captcha') ||
<<<<<<< HEAD
        txt.includes('potwierdź, że jesteś człowiekiem') || // ADD
        txt.includes('confirm you are human') || // ADD
=======
>>>>>>> 081fcecc
        txt.includes('bot protection') ||
        txt.includes('access denied') ||
        txt.includes('protect our site')
      );
    });
  } catch (_) {
    return false;
  }
}

async function extractHtml(page, selector) {
  if (selector) {
    const fragment = await page.$eval(selector, (el) => el.outerHTML).catch(() => null);
    if (fragment) {
      return fragment.length > TEXT_TRUNCATE_AT ? fragment.slice(0, TEXT_TRUNCATE_AT) : fragment;
    }
  }
  let html = await page.content();
  if (html.length > TEXT_TRUNCATE_AT) html = html.slice(0, TEXT_TRUNCATE_AT);
  return html;
}

async function handleCookieConsent(page, logger) {
  logger?.stageStart('browser:cookie-consent', {});
  try {
    const result = await page.evaluate((keywords) => {
      const normalize = (text) => {
        if (!text) return '';
        return text.toString().trim().toLocaleLowerCase('pl-PL');
      };
      const matches = (text) => {
        const normalized = normalize(text);
        if (!normalized) return false;
        return keywords.some((keyword) => normalized.includes(keyword));
      };
      const elements = Array.from(
        document.querySelectorAll('button, a, div, span, p, label, input')
      );
      for (const el of elements) {
        const label = el.innerText || el.textContent || el.value || '';
        if (!matches(label)) {
          continue;
        }
        const rect = el.getBoundingClientRect();
        const style = window.getComputedStyle(el);
        const hidden =
          !rect ||
          rect.width === 0 ||
          rect.height === 0 ||
          style.visibility === 'hidden' ||
          style.display === 'none' ||
          style.opacity === '0';
        if (hidden) {
          continue;
        }
        if (typeof el.click === 'function') {
          el.click();
          return { clicked: true, label: label.trim() };
        }
      }
      return { clicked: false };
    }, COOKIE_CONSENT_KEYWORDS);

    if (result?.clicked) {
      const label = result.label || 'unknown';
      if (!logger) {
        console.log(`[cookie-consent] clicked: "${label}"`);
      }
      logger?.info('browser:cookie-consent', '[cookie-consent] clicked', { label });
      await sleep(1_500);
      logger?.stageEnd('browser:cookie-consent', { clicked: true, label });
    } else {
      if (!logger) {
        console.log('[cookie-consent] no consent buttons found');
      }
      logger?.info('browser:cookie-consent', '[cookie-consent] no consent buttons found');
      logger?.stageEnd('browser:cookie-consent', { clicked: false });
    }
  } catch (err) {
    if (!logger) {
      console.log(`[cookie-consent] handler error: ${err?.message || err}`);
    }
    logger?.warn('browser:cookie-consent', '[cookie-consent] handler error', {
      message: err?.message || String(err),
    });
    logger?.stageEnd('browser:cookie-consent', {
      clicked: false,
      error: err?.message || String(err),
    });
  }
}

<<<<<<< HEAD
async function handleErrorScreenConfirmation(page, logger) { // ADD
  logger?.stageStart('browser:error-screen', {}); // ADD
  try { // ADD
    const result = await page.evaluate((keywords) => { // ADD
      const bodyText = (document.body?.innerText || '').toLowerCase(); // ADD
      const urlPath = (location.pathname || '').toLowerCase(); // ADD
      const shouldCheck = bodyText.includes('potwierdź, że jesteś człowiekiem') // ADD
        || bodyText.includes('confirm you are human') // ADD
        || urlPath.includes('bledy') // ADD
        || urlPath.includes('error'); // ADD
      if (!shouldCheck) { // ADD
        return { triggered: false }; // ADD
      } // ADD
      const candidates = Array.from(document.querySelectorAll('button, a, div[role="button"], span[role="button"], input[type="submit"]')); // ADD
      for (const el of candidates) { // ADD
        const label = (el.innerText || el.textContent || el.value || '').trim(); // ADD
        if (!label) continue; // ADD
        const lower = label.toLowerCase(); // ADD
        if (keywords.some((keyword) => lower.includes(keyword))) { // ADD
          const rect = el.getBoundingClientRect(); // ADD
          const style = window.getComputedStyle(el); // ADD
          const hidden = !rect || rect.width === 0 || rect.height === 0 // ADD
            || style.visibility === 'hidden' // ADD
            || style.display === 'none' // ADD
            || style.opacity === '0'; // ADD
          if (hidden) continue; // ADD
          if (typeof el.click === 'function') { // ADD
            el.click(); // ADD
            return { triggered: true, clicked: true, label }; // ADD
          } // ADD
        } // ADD
      } // ADD
      return { triggered: true, clicked: false }; // ADD
    }, ERROR_CONFIRM_KEYWORDS); // ADD

    if (!result.triggered) { // ADD
      logger?.stageEnd('browser:error-screen', { triggered: false }); // ADD
      return; // ADD
    } // ADD
    if (result.clicked) { // ADD
      logger?.info('browser:error-screen', 'Error screen confirmation clicked', { label: result.label }); // ADD
      await sleep(2_000); // ADD
      logger?.stageEnd('browser:error-screen', { triggered: true, clicked: true, label: result.label }); // ADD
    } else { // ADD
      logger?.stageEnd('browser:error-screen', { triggered: true, clicked: false }); // ADD
    } // ADD
  } catch (err) { // ADD
    logger?.stageEnd('browser:error-screen', { triggered: true, clicked: false, error: err?.message || String(err) }); // ADD
  } // ADD
} // ADD

=======
>>>>>>> 081fcecc
async function collectBrowserSnapshot(page, {
  url,
  gotoOptions,
  selector,
  waitAfterMs,
  browserOptions,
  includeScreenshot = true,
},
logger) {
  const opts = browserOptions || {};
  let navStatus = null;
  const onResponse = (resp) => {
    try {
      if (resp.request().resourceType() === 'document' && navStatus === null) {
        navStatus = resp.status();
      }
    } catch (_) {}
  };
  page.on('response', onResponse);
  try {
    logger?.stageStart('browser:navigate', {
      url,
      waitUntil: gotoOptions.waitUntil,
      timeout: gotoOptions.timeout,
    });
    try {
      await page.goto(url, gotoOptions);
      logger?.stageEnd('browser:navigate', { status: navStatus });
    } catch (err) {
      logger?.stageEnd('browser:navigate', {
        status: navStatus,
        error: err?.message || String(err),
      });
      throw err;
    }

<<<<<<< HEAD
    await handleCookieConsent(page, logger); // FIX
    await handleErrorScreenConfirmation(page, logger); // ADD
=======
    await handleCookieConsent(page, logger);
>>>>>>> 081fcecc

    logger?.stageStart('browser:wait-readiness', {
      waitAfterMs,
      waitUntil: gotoOptions.waitUntil,
    });
    try {
      await waitForPageReadiness(page, {
        ...opts,
        waitAfterMs,
      });
      logger?.stageEnd('browser:wait-readiness', {});
    } catch (err) {
      logger?.stageEnd('browser:wait-readiness', {
        error: err?.message || String(err),
      });
      throw err;
    }

    if (selector) {
      logger?.stageStart('browser:wait-selector', {
        selector,
        timeout: opts.fragmentTimeoutMs || 3_000,
      });
      try {
        await page.waitForSelector(selector, { timeout: opts.fragmentTimeoutMs || 3_000 });
        logger?.stageEnd('browser:wait-selector', { found: true });
      } catch (err) {
        logger?.stageEnd('browser:wait-selector', {
          found: false,
          message: err?.message || String(err),
        });
      }
    }

    logger?.stageStart('browser:detect-botwall', {});
    const blocked = await detectBotWall(page);
    logger?.stageEnd('browser:detect-botwall', { blocked });
    const finalUrl = page.url();
    logger?.stageStart('browser:extract-html', { selector: !!selector });
    let html;
    try {
      html = await extractHtml(page, selector);
      logger?.stageEnd('browser:extract-html', { length: html?.length || 0 });
    } catch (err) {
      logger?.stageEnd('browser:extract-html', {
        length: 0,
        error: err?.message || String(err),
      });
      throw err;
    }
<<<<<<< HEAD
    const meta = await page.evaluate(() => { // FIX
=======
    const meta = await page.evaluate(() => {
>>>>>>> 081fcecc
      const byName = (n) => document.querySelector(`meta[name="${n}"]`)?.getAttribute('content')?.trim() || null;
      const byProp = (p) => document.querySelector(`meta[property="${p}"]`)?.getAttribute('content')?.trim() || null;
      const title = document.querySelector('title')?.textContent?.trim() || null;
      const desc = byName('description') || byProp('og:description') || null;
      const canonical = document.querySelector('link[rel="canonical"]')?.getAttribute('href') || null;
      const h1 = document.querySelector('h1')?.textContent?.trim() || null;
      const linksCount = document.querySelectorAll('a[href]').length;
      const textLen = document.body?.innerText?.length || 0;
      return { title, desc, canonical, h1, linksCount, textLen };
    });

    let screenshot_b64 = null;
    if (includeScreenshot) {
      logger?.stageStart('browser:screenshot', {});
      try {
        const png = await page.screenshot({ fullPage: true });
        screenshot_b64 = png.toString('base64');
        logger?.stageEnd('browser:screenshot', { captured: true, length: screenshot_b64.length });
      } catch (err) {
        logger?.stageEnd('browser:screenshot', {
          captured: false,
          message: err?.message || String(err),
        });
      }
    }

    return {
      navStatus,
      finalUrl,
      blocked,
      html,
      meta,
      screenshot_b64,
      hash: sha256(html || ''),
    };
  } catch (err) {
    throw err;
  } finally {
    page.off('response', onResponse);
  }
}

async function prepareForBotBypass(page) {
  try {
    const client = await page.target().createCDPSession();
    await client.send('Network.clearBrowserCookies').catch(() => {});
    await client.send('Network.clearBrowserCache').catch(() => {});
  } catch (_) {}
  await rotatePageProfile(page);
  await sleep(randomInt(...BOT_BYPASS_WAIT_RANGE_MS));
}

async function attemptBotBypass(page, {
  url,
  gotoOptions,
  selector,
  waitAfterMs,
  browserOptions,
  includeScreenshot,
  logger,
<<<<<<< HEAD
  monitorId,
=======
>>>>>>> 081fcecc
}) {
  const opts = browserOptions || {};
  logger?.stageStart('browser:bot-bypass', { url });
  try {
    await prepareForBotBypass(page);
    await applyNavigationHeaders(page, opts.headers || {});
<<<<<<< HEAD
    const session = getMonitorSession(monitorId); // ADD
    await warmUpOrigin(page, url, gotoOptions, logger, session); // FIX
=======
    await warmUpOrigin(page, url, gotoOptions, logger);
>>>>>>> 081fcecc
    await sleep(randomInt(...BOT_BYPASS_WAIT_RANGE_MS));

    const relaxedGoto = {
      ...gotoOptions,
      waitUntil: opts.retryWaitUntil || gotoOptions.waitUntil || 'domcontentloaded',
    };

    await humanizePageInteractions(page, page.__profile?.viewport);

    const snapshot = await collectBrowserSnapshot(page, {
      url,
      gotoOptions: relaxedGoto,
      selector,
      waitAfterMs,
      browserOptions: opts,
      includeScreenshot,
    }, logger);
    logger?.stageEnd('browser:bot-bypass', { blocked: snapshot.blocked, status: snapshot.navStatus });
    return snapshot;
  } catch (err) {
    logger?.stageEnd('browser:bot-bypass', {
      blocked: null,
      status: null,
      error: err?.message || String(err),
    });
    throw err;
  }
}

<<<<<<< HEAD
async function fetchBrowser(url, { selector, browserOptions = {}, logger, monitorId } = {}) {
=======
async function fetchBrowser(url, { selector, browserOptions = {}, logger } = {}) {
>>>>>>> 081fcecc
  const startedAt = Date.now();

  await ensurePuppeteer();

  let page = null;
  const navigationTimeout = browserOptions.navigationTimeoutMs || browserOptions.timeoutMs || BROWSER_TIMEOUT_MS;
  let waitUntil = browserOptions.waitUntil || browserOptions.navigationWaitUntil || BROWSER_DEFAULT_WAIT_UNTIL;
  const opts = browserOptions || {};

  if (Array.isArray(waitUntil) && waitUntil.length === 0) {
    waitUntil = BROWSER_DEFAULT_WAIT_UNTIL;
  }

  const gotoOptions = {
    timeout: navigationTimeout,
  };
  if (Array.isArray(waitUntil)) {
    gotoOptions.waitUntil = waitUntil;
  } else if (typeof waitUntil === 'string') {
    const trimmed = waitUntil.trim();
    if (trimmed && trimmed !== 'manual' && trimmed !== 'none') {
      gotoOptions.waitUntil = trimmed;
    }
  } else {
    gotoOptions.waitUntil = BROWSER_DEFAULT_WAIT_UNTIL;
  }

  const waitAfterMs =
    typeof browserOptions.waitAfterMs === 'number'
      ? browserOptions.waitAfterMs
      : typeof browserOptions.extraWaitMs === 'number'
        ? browserOptions.extraWaitMs
        : BROWSER_EXTRA_WAIT_MS;

  try {
    logger?.stageStart('browser:acquire-page', {});
    try {
      page = await acquirePage();
      logger?.stageEnd('browser:acquire-page', { acquired: true });
    } catch (err) {
      logger?.stageEnd('browser:acquire-page', {
        acquired: false,
        error: err?.message || String(err),
      });
      throw err;
    }
<<<<<<< HEAD

    logger?.stageStart('browser:configure-page', {
      headers: Object.keys(opts.headers || {}),
    });
    try {
      await ensurePageProfile(page);
      await applyNavigationHeaders(page, opts.headers || {});
      logger?.stageEnd('browser:configure-page', {
        viewport: page.__profile?.viewport || null,
      });
    } catch (err) {
      logger?.stageEnd('browser:configure-page', {
        viewport: page.__profile?.viewport || null,
        error: err?.message || String(err),
      });
      throw err;
    }

    const session = getMonitorSession(monitorId); // ADD
    let restoredSession = false; // ADD
    if (session) { // ADD
      restoredSession = await restoreSessionForPage(page, monitorId, url, logger); // ADD
      await applyNavigationHeaders(page, opts.headers || {}); // ADD
    } else { // ADD
      await warmUpOrigin(page, url, gotoOptions, logger, null); // ADD
      await applyNavigationHeaders(page, opts.headers || {}); // ADD
    } // ADD

    if (session && !restoredSession) { // ADD
      await warmUpOrigin(page, url, gotoOptions, logger, session); // ADD
      await applyNavigationHeaders(page, opts.headers || {}); // ADD
    } // ADD

    const includeScreenshot = opts.captureScreenshot !== false;

=======

    logger?.stageStart('browser:configure-page', {
      headers: Object.keys(opts.headers || {}),
    });
    try {
      await ensurePageProfile(page);
      await applyNavigationHeaders(page, opts.headers || {});
      logger?.stageEnd('browser:configure-page', {
        viewport: page.__profile?.viewport || null,
      });
    } catch (err) {
      logger?.stageEnd('browser:configure-page', {
        viewport: page.__profile?.viewport || null,
        error: err?.message || String(err),
      });
      throw err;
    }

    try {
      const warmed = await warmUpOrigin(page, url, gotoOptions, logger);
      logger?.info('browser:warmup', 'Pre-warm completed', { warmed });
    } catch (err) {
      logger?.warn('browser:warmup', 'Pre-warm failed', { message: err?.message || String(err) });
    }

    const includeScreenshot = opts.captureScreenshot !== false;

>>>>>>> 081fcecc
    logger?.stageStart('browser:collect', {
      includeScreenshot,
      waitAfterMs,
      waitUntil: gotoOptions.waitUntil,
    });
    let snapshot;
    try {
      snapshot = await collectBrowserSnapshot(page, {
        url,
        gotoOptions,
        selector,
        waitAfterMs,
        browserOptions: opts,
        includeScreenshot,
      }, logger);
      logger?.stageEnd('browser:collect', {
        blocked: snapshot.blocked,
        status: snapshot.navStatus,
        finalUrl: snapshot.finalUrl,
      });
    } catch (err) {
      logger?.stageEnd('browser:collect', {
        blocked: null,
        status: null,
        error: err?.message || String(err),
      });
      throw err;
    }

    const needsBypass =
      snapshot.blocked ||
      (snapshot.navStatus && [401, 403, 429].includes(snapshot.navStatus)) ||
      (opts.forceBotBypass === true && snapshot.navStatus && snapshot.navStatus >= 300);

    if (needsBypass && opts.disableBotBypass !== true) {
      logger?.info('browser:collect', 'Attempting bot bypass', {
        blocked: snapshot.blocked,
        status: snapshot.navStatus,
      });
      try {
        snapshot = await attemptBotBypass(page, {
          url,
          gotoOptions,
          selector,
          waitAfterMs,
          browserOptions: opts,
          includeScreenshot,
          logger,
<<<<<<< HEAD
          monitorId, // ADD
=======
>>>>>>> 081fcecc
        });
      } catch (err) {
        logger?.warn('browser:bot-bypass', 'Bypass attempt failed', {
          message: err?.message || String(err),
        });
        if (!snapshot.blocked) {
          throw err;
        }
      }
    }

    const http_status = snapshot.navStatus || 200; // FIX

    const screenshotInfo = snapshot.screenshot_b64 ? snapshot.screenshot_b64.length : 0; // FIX
    console.log(`BROWSER status=${http_status} blocked=${!!snapshot.blocked} finalUrl=${snapshot.finalUrl || url} screenshotLength=${screenshotInfo}`); // LOG

<<<<<<< HEAD
    if (monitorId) { // ADD
      await persistSessionFromPage(page, monitorId, snapshot.finalUrl || url, logger); // ADD
    } // ADD

=======
>>>>>>> 081fcecc
    return { // FIX
      mode: 'browser',
      startedAt,
      finishedAt: Date.now(),
      final_url: snapshot.finalUrl || url,
      http_status,
      html: snapshot.html,
      meta: snapshot.meta,
      hash: snapshot.hash,
      blocked: !!snapshot.blocked,
      block_reason: snapshot.blocked ? 'BOT_PROTECTION' : null,
      screenshot_b64: snapshot.screenshot_b64,
    };
  } catch (err) {
    throw err;
  } finally {
    if (page) {
      logger?.stageStart('browser:release-page', {});
      try {
        await releasePage(page);
        logger?.stageEnd('browser:release-page', { released: true });
      } catch (err) {
        logger?.stageEnd('browser:release-page', {
          released: false,
          error: err?.message || String(err),
        });
      }
    }
  }
}

// ---- Warstwa retry ----
<<<<<<< HEAD
async function scanUrl({ url, tryb, selector, browserOptions = {}, staticOptions = {}, logger, monitorId }) { // FIX
=======
async function scanUrl({ url, tryb, selector, browserOptions = {}, staticOptions = {}, logger }) {
>>>>>>> 081fcecc
  const normUrl = normalizeUrl(url);
  let lastErr = null;

  for (let i = 0; i <= MAX_RETRIES; i++) {
    logger?.stageStart('scan-attempt', { attempt: i + 1, mode: tryb, url: normUrl });
    try {
      if (tryb === 'browser') {
<<<<<<< HEAD
        const result = await fetchBrowser(normUrl, { selector, browserOptions, logger, monitorId }); // FIX
=======
        const result = await fetchBrowser(normUrl, { selector, browserOptions, logger });
>>>>>>> 081fcecc
        logger?.stageEnd('scan-attempt', {
          attempt: i + 1,
          outcome: 'success',
          mode: result.mode,
          status: result.http_status,
          blocked: result.blocked,
        });
        return result;
      }
      let result = await fetchStatic(normUrl, { selector, ...staticOptions, logger }); // FIX
      const htmlCheck = (result.html || '').toLowerCase(); // FIX
      let fallbackTriggered = false; // FIX
      let fallbackReason = null; // FIX
      if (result.blocked) { // FIX
        fallbackTriggered = true; // FIX
        fallbackReason = result.block_reason || 'static-blocked'; // FIX
      } else if (result.http_status === 403) { // FIX
        fallbackTriggered = true; // FIX
        fallbackReason = 'http-403'; // FIX
      } else if (htmlCheck.includes('captcha')) { // FIX
        fallbackTriggered = true; // FIX
        fallbackReason = 'captcha-detected'; // FIX
      } else if (htmlCheck.includes('please enable js') || htmlCheck.includes('please enable javascript')) { // FIX
        fallbackTriggered = true; // FIX
        fallbackReason = 'javascript-required'; // FIX
      } // FIX
      if (fallbackTriggered) { // FIX
        console.log(`FALLBACK url=${normUrl} reason=${fallbackReason}`); // LOG
        logger?.info('scan', 'Fallback to browser', { reason: fallbackReason, status: result.http_status }); // FIX
<<<<<<< HEAD
        result = await fetchBrowser(normUrl, { selector, browserOptions, logger, monitorId }); // FIX
=======
        result = await fetchBrowser(normUrl, { selector, browserOptions, logger }); // FIX
>>>>>>> 081fcecc
      } // FIX
      logger?.stageEnd('scan-attempt', { // FIX
        attempt: i + 1, // FIX
        outcome: 'success', // FIX
        mode: result.mode, // FIX
        status: result.http_status, // FIX
        blocked: !!result.blocked, // FIX
        fallback: fallbackTriggered, // FIX
      }); // FIX
      return result; // FIX
    } catch (e) {
      lastErr = e;
      logger?.stageEnd('scan-attempt', {
        attempt: i + 1,
        outcome: 'error',
        message: e?.message || String(e),
      });
      if (i < MAX_RETRIES) await sleep(500 + i * 300);
    }
  }
  logger?.error('scan', 'All attempts failed', {
    attempts: MAX_RETRIES + 1,
    lastError: lastErr?.message || String(lastErr),
  });
  throw lastErr;
}

// ---- PG helpers ----
async function withPg(tx) {
  const client = await pool.connect();
  try {
    return await tx(client);
  } catch (err) {
    throw err;
  } finally {
    client.release();
  }
}

// Planowanie: tworzymy zadania tylko dla wskazanego monitora
async function scheduleMonitorDue(monitorId) { // FIX
  if (!isUuid(monitorId)) { // FIX
    throw new Error('INVALID_MONITOR_ID'); // FIX
  } // FIX
  return withPg(async (pg) => { // FIX
    try { // FIX
      await pg.query('BEGIN'); // FIX
      const res = await pg.query( // FIX
        `INSERT INTO zadania_skanu (id, monitor_id, zaplanowano_at, status)
         VALUES (gen_random_uuid(), $1::uuid, NOW(), 'oczekuje')
         RETURNING id`, // FIX
        [monitorId] // FIX
      ); // FIX
      await pg.query('COMMIT'); // FIX
      return res.rowCount || 0; // FIX
    } catch (e) { // FIX
      try { await pg.query('ROLLBACK'); } catch {} // FIX
      throw e; // FIX
    } // FIX
  }); // FIX
} // FIX


// Pobierz paczkę tylko dla wybranego monitora i usuń duplikaty później
async function claimMonitorBatch(monitorId, limit) { // FIX
  if (!isUuid(monitorId)) { // FIX
    throw new Error('INVALID_MONITOR_ID'); // FIX
  } // FIX
  return withPg(async (pg) => { // FIX
    try { // FIX
      await pg.query('BEGIN'); // FIX
      const res = await pg.query( // FIX
        `WITH picked AS (
           SELECT z.id, m.url
             FROM zadania_skanu z
             JOIN monitory m ON m.id = z.monitor_id
            WHERE z.status = 'oczekuje'
              AND z.monitor_id = $1::uuid
            ORDER BY z.zaplanowano_at ASC
            LIMIT $2
            FOR UPDATE SKIP LOCKED
         )
         UPDATE zadania_skanu z
            SET status = 'przetwarzanie',
                rozpoczecie_at = NOW()
           FROM picked p
          WHERE z.id = p.id
          RETURNING z.id, z.monitor_id, p.url AS url`, // FIX
        [monitorId, limit] // FIX
      ); // FIX
      await pg.query('COMMIT'); // FIX
      return res.rows; // FIX
    } catch (e) { // FIX
      try { await pg.query('ROLLBACK'); } catch {} // FIX
      throw e; // FIX
    } // FIX
  }); // FIX
} // FIX


// Wczytaj konfigurację monitora
async function loadMonitor(pg, monitor_id) {
  const { rows } = await pg.query(
    `SELECT id, url, tryb_skanu, css_selector
       FROM monitory
      WHERE id = $1`,
    [monitor_id]
  );
  return rows[0];
}

// Finalizacja zadania dopasowana do Twojej tabeli
async function finishTask(taskId, { status, blad_opis, tresc_hash, snapshot_mongo_id }) {
  await withPg(async (pg) => {
    await pg.query(
      `UPDATE zadania_skanu
          SET status = $2,
              zakonczenie_at = NOW(),
              blad_opis = $3,
              tresc_hash = $4,
              snapshot_mongo_id = $5
        WHERE id = $1`,
      [taskId, status, blad_opis || null, tresc_hash || null, snapshot_mongo_id || null]
    );
  });
}

async function markMonitorRequiresIntervention(monitorId, { reason, snapshotId, logger } = {}) { // ADD
  if (!monitorId) return; // ADD
  monitorsRequiringIntervention.add(monitorId); // ADD
  storeMonitorSession(monitorId, null); // ADD
  try { // ADD
    await withPg(async (pg) => { // ADD
      try { // ADD
        await pg.query( // ADD
          `UPDATE monitory
              SET status = 'wymaga_interwencji',
                  aktywny = false
            WHERE id = $1`, // ADD
          [monitorId], // ADD
        ); // ADD
      } catch (err) { // ADD
        logger?.warn('monitor-status', 'Failed to set status column', { message: err?.message || String(err) }); // ADD
        try { // ADD
          await pg.query(`UPDATE monitory SET aktywny = false WHERE id = $1`, [monitorId]); // ADD
        } catch (_) {} // ADD
      } // ADD
      try { // ADD
        const message = snapshotId // ADD
          ? `Monitor wymaga interwencji: ${reason || 'BOT_PROTECTION'} (snapshot: ${snapshotId})` // ADD
          : `Monitor wymaga interwencji: ${reason || 'BOT_PROTECTION'}`; // ADD
        await pg.query( // ADD
          `INSERT INTO powiadomienia (monitor_id, typ, tresc, utworzono_at)
           VALUES ($1, 'monitor_blocked', $2, NOW())`, // ADD
          [monitorId, message], // ADD
        ); // ADD
      } catch (notifyErr) { // ADD
        logger?.warn('monitor-status', 'Failed to insert notification', { message: notifyErr?.message || String(notifyErr) }); // ADD
      } // ADD
    }); // ADD
  } catch (err) { // ADD
    logger?.warn('monitor-status', 'Monitor intervention update failed', { message: err?.message || String(err) }); // ADD
  } // ADD
  console.log(`[intervention] monitor=${monitorId} status=wymaga_interwencji reason=${reason || 'BOT_PROTECTION'} snapshot=${snapshotId || 'none'}`); // LOG
} // ADD

// ---- Worker ----
const queue = new PQueue({ concurrency: MAX_CONCURRENCY });

async function processTask(task) {
  const { id: taskId, monitor_id } = task;
  const logger = createRunLogger({ taskId, monitorId: monitor_id });
  const startedAt = Date.now();
  let finalStatus = 'unknown';
  let finalHash = null;
  let finalSnapshotId = null;
  let finalError = null;

  logger.headerStart({ taskId, monitorId: monitor_id });

  try {
    logger.stageStart('validate-identifiers', { taskId, monitorId: monitor_id });
    const validTaskId = isUuid(taskId);
    const validMonitorId = isUuid(monitor_id);
    if (!validTaskId || !validMonitorId) {
      logger.stageEnd('validate-identifiers', { validTaskId, validMonitorId, outcome: 'invalid' });
      finalStatus = 'blad';
      finalError = 'INVALID_UUID';
      logger.error('validate-identifiers', 'Invalid UUID detected', { validTaskId, validMonitorId });
      logger.stageStart('pg:finish-task', { status: 'blad' });
      try {
        await finishTask(taskId, {
          status: 'blad',
          blad_opis: 'INVALID_UUID',
          tresc_hash: null,
          snapshot_mongo_id: null,
        });
        logger.stageEnd('pg:finish-task', { status: 'blad' });
      } catch (finishErr) {
        logger.stageEnd('pg:finish-task', {
          status: 'blad',
          error: finishErr?.message || String(finishErr),
        });
        logger.error('pg:finish-task', 'Failed to update task status', {
          message: finishErr?.message || String(finishErr),
        });
      }
      return;
    }
    logger.stageEnd('validate-identifiers', { validTaskId, validMonitorId, outcome: 'ok' });

    logger.stageStart('load-monitor', { monitorId: monitor_id });
    const monitor = await withPg((pg) => loadMonitor(pg, monitor_id));
    if (!monitor) {
      logger.stageEnd('load-monitor', { outcome: 'not-found' });
      finalStatus = 'blad';
      finalError = 'MONITOR_NOT_FOUND';
      logger.error('load-monitor', 'Monitor not found', {});
      logger.stageStart('pg:finish-task', { status: 'blad' });
      try {
        await finishTask(taskId, {
          status: 'blad',
          blad_opis: 'MONITOR_NOT_FOUND',
          tresc_hash: null,
          snapshot_mongo_id: null,
        });
        logger.stageEnd('pg:finish-task', { status: 'blad' });
      } catch (finishErr) {
        logger.stageEnd('pg:finish-task', {
          status: 'blad',
          error: finishErr?.message || String(finishErr),
        });
        logger.error('pg:finish-task', 'Failed to update task status', {
          message: finishErr?.message || String(finishErr),
        });
      }
      return;
    }
    logger.stageEnd('load-monitor', {
      outcome: 'found',
      tryb_skanu: monitor.tryb_skanu,
      url: monitor.url,
    });
<<<<<<< HEAD

    logger.stageStart('parse-behavior', { hasSelector: !!monitor.css_selector });
    const { selector, staticOptions, browserOptions } = parseMonitorBehavior(monitor.css_selector || null);
    logger.stageEnd('parse-behavior', {
      selectorPreview: selector ? selector.slice(0, 120) : null,
      staticOptionKeys: Object.keys(staticOptions || {}),
      browserOptionKeys: Object.keys(browserOptions || {}),
    });

    const tryb = (monitor.tryb_skanu || 'static').toLowerCase() === 'browser' ? 'browser' : 'static';
    const url = normalizeUrl(monitor.url); // FIX
=======

    logger.stageStart('parse-behavior', { hasSelector: !!monitor.css_selector });
    const { selector, staticOptions, browserOptions } = parseMonitorBehavior(monitor.css_selector || null);
    logger.stageEnd('parse-behavior', {
      selectorPreview: selector ? selector.slice(0, 120) : null,
      staticOptionKeys: Object.keys(staticOptions || {}),
      browserOptionKeys: Object.keys(browserOptions || {}),
    });

    const tryb = (monitor.tryb_skanu || 'static').toLowerCase() === 'browser' ? 'browser' : 'static';
    const url = monitor.url; // FIX
>>>>>>> 081fcecc
    console.log(`SCAN START monitor=${monitor_id} url=${url}`); // LOG
    logger.info('determine-mode', 'Resolved scan mode', {
      tryb,
      url,
      selectorPreview: selector ? selector.slice(0, 120) : null,
    });

<<<<<<< HEAD
    let domainPermit = null; // ADD
    let domainReleaseInfo = { blocked: false, error: false }; // ADD
    try { // ADD
      domainPermit = await acquireDomainSlot(url, { logger, monitorId: monitor_id }); // ADD
    } catch (acqErr) { // ADD
      finalStatus = 'blad'; // ADD
      finalError = acqErr?.code || acqErr?.message || String(acqErr); // ADD
      logger.error('throttle', 'Domain throttle prevented scan', { // ADD
        message: finalError, // ADD
        waitMs: acqErr?.waitMs, // ADD
      }); // ADD
      console.error(`SCAN ABORT monitor=${monitor_id} reason=${finalError}`); // LOG
      if (acqErr?.code === 'DOMAIN_BLOCKED') { // ADD
        monitorsRequiringIntervention.add(monitor_id); // ADD
        await markMonitorRequiresIntervention(monitor_id, { reason: finalError, snapshotId: null, logger }); // ADD
      } // ADD
      try { // ADD
        await finishTask(taskId, { // ADD
          status: 'blad', // ADD
          blad_opis: finalError.slice(0, 500), // ADD
          tresc_hash: null, // ADD
          snapshot_mongo_id: null, // ADD
        }); // ADD
      } catch (finishErr) { // ADD
        logger.error('pg:finish-task', 'Failed to update task status after throttle block', { message: finishErr?.message || String(finishErr) }); // ADD
      } // ADD
      return; // ADD
    } // ADD

    logger.stageStart('scan', { url, tryb });
    const result = await scanUrl({ url, tryb, selector, browserOptions, staticOptions, logger, monitorId: monitor_id }); // FIX
=======
    logger.stageStart('scan', { url, tryb });
    const result = await scanUrl({ url, tryb, selector, browserOptions, staticOptions, logger });
>>>>>>> 081fcecc
    logger.stageEnd('scan', {
      mode: result.mode,
      http_status: result.http_status,
      blocked: result.blocked,
      hash: result.hash,
      finalUrl: result.final_url,
    });
    domainReleaseInfo = { blocked: !!result.blocked, error: false }; // ADD

    logger.stageStart('mongo:save-snapshot', { mode: result.mode });
    let snapshotId;
    try {
      snapshotId = await saveSnapshotToMongo({
        monitor_id,
        url,
        ts: new Date(),
        mode: result.mode,
        final_url: result.final_url,
        html: result.html,
        meta: result.meta,
        hash: result.hash,
        blocked: !!result.blocked,
        block_reason: result.block_reason || null,
        screenshot_b64: result.screenshot_b64 || null,
      });
      console.log(`MONGO snapshot=${snapshotId} monitor=${monitor_id} blocked=${!!result.blocked}`); // LOG
      logger.stageEnd('mongo:save-snapshot', {
        snapshotId,
        htmlLength: result.html ? result.html.length : 0,
      });
    } catch (err) {
      logger.stageEnd('mongo:save-snapshot', {
        snapshotId: null,
        error: err?.message || String(err),
      });
      throw err;
    }

    finalSnapshotId = snapshotId;
    finalHash = result.hash;

    logger.stageStart('mongo:save-snapshot', { mode: result.mode });
    let snapshotId;
    try {
      snapshotId = await saveSnapshotToMongo({
        monitor_id,
        url,
        ts: new Date(),
        mode: result.mode,
        final_url: result.final_url,
        html: result.html,
        meta: result.meta,
        hash: result.hash,
        blocked: !!result.blocked,
        block_reason: result.block_reason || null,
        screenshot_b64: result.screenshot_b64 || null,
      });
      console.log(`MONGO snapshot=${snapshotId} monitor=${monitor_id} blocked=${!!result.blocked}`); // LOG
      logger.stageEnd('mongo:save-snapshot', {
        snapshotId,
        htmlLength: result.html ? result.html.length : 0,
      });
    } catch (err) {
      logger.stageEnd('mongo:save-snapshot', {
        snapshotId: null,
        error: err?.message || String(err),
      });
      throw err;
    }

    finalSnapshotId = snapshotId;
    finalHash = result.hash;

    if (result.blocked) {
<<<<<<< HEAD
      finalStatus = 'blad'; // FIX
=======
      finalStatus = 'blocked';
>>>>>>> 081fcecc
      finalError = result.block_reason || 'BOT_PROTECTION';
      logger.warn('scan', 'Result blocked by bot protection', {
        reason: finalError,
        status: result.http_status,
      });
<<<<<<< HEAD
      await markMonitorRequiresIntervention(monitor_id, { reason: finalError, snapshotId, logger }); // ADD
      logger.stageStart('pg:finish-task', { status: 'blad' });
      try {
        await finishTask(taskId, {
          status: 'blad',
=======
      logger.stageStart('pg:finish-task', { status: 'blocked' });
      try {
        await finishTask(taskId, {
          status: 'blocked',
>>>>>>> 081fcecc
          blad_opis: result.block_reason || 'BOT_PROTECTION',
          tresc_hash: null,
          snapshot_mongo_id: snapshotId,
        });
<<<<<<< HEAD
        logger.stageEnd('pg:finish-task', { status: 'blad' });
      } catch (finishErr) {
        logger.stageEnd('pg:finish-task', {
          status: 'blad',
=======
        logger.stageEnd('pg:finish-task', { status: 'blocked' });
      } catch (finishErr) {
        logger.stageEnd('pg:finish-task', {
          status: 'blocked',
>>>>>>> 081fcecc
          error: finishErr?.message || String(finishErr),
        });
        logger.error('pg:finish-task', 'Failed to update task status', {
          message: finishErr?.message || String(finishErr),
        });
      }
      return;
    }

    logger.stageStart('pg:finish-task', { status: 'ok' });
    try {
      await finishTask(taskId, {
        status: 'ok',
        blad_opis: null,
        tresc_hash: result.hash,
        snapshot_mongo_id: snapshotId,
      });
      logger.stageEnd('pg:finish-task', { status: 'ok' });
    } catch (finishErr) {
      logger.stageEnd('pg:finish-task', {
        status: 'ok',
        error: finishErr?.message || String(finishErr),
      });
      logger.error('pg:finish-task', 'Failed to update task status', {
        message: finishErr?.message || String(finishErr),
      });
      throw finishErr;
    }
    finalStatus = 'ok';
  } catch (e) {
    finalStatus = 'blad';
    finalError = e?.message || String(e);
    logger.error('run', 'Unhandled error during task', {
      message: finalError,
      stack: e?.stack,
    });
<<<<<<< HEAD
    domainReleaseInfo.error = true; // ADD
=======
>>>>>>> 081fcecc
    try {
      logger.stageStart('pg:finish-task', { status: 'blad' });
      await finishTask(taskId, {
        status: 'blad',
        blad_opis: finalError.slice(0, 500),
        tresc_hash: null,
        snapshot_mongo_id: null,
      });
      logger.stageEnd('pg:finish-task', { status: 'blad' });
    } catch (finishErr) {
      logger.stageEnd('pg:finish-task', {
        status: 'blad',
        error: finishErr?.message || String(finishErr),
      });
      logger.error('pg:finish-task', 'Failed to update task status', {
        message: finishErr?.message || String(finishErr),
      });
    }
  } finally {
<<<<<<< HEAD
    if (domainPermit?.release) { // ADD
      domainPermit.release(domainReleaseInfo); // ADD
    } // ADD
=======
>>>>>>> 081fcecc
    const duration = Date.now() - startedAt; // FIX
    console.log(`SCAN END monitor=${monitor_id} status=${finalStatus} durationMs=${duration} error=${finalError || 'none'}`); // LOG
    logger.headerEnd({ // FIX
      status: finalStatus,
      durationMs: duration, // FIX
      snapshotId: finalSnapshotId,
      hash: finalHash,
      error: finalError,
    });
  }
}



async function runExecutionCycle(monitorId) { // FIX
  if (!isUuid(monitorId)) { // FIX
    throw new Error('INVALID_MONITOR_ID'); // FIX
  } // FIX
<<<<<<< HEAD
  if (monitorsRequiringIntervention.has(monitorId)) { // ADD
    console.log(`[intervention] monitor=${monitorId} paused`); // LOG
    return; // ADD
  } // ADD
=======
>>>>>>> 081fcecc
  try { // FIX
    const planned = await scheduleMonitorDue(monitorId); // FIX
    if (planned) { // FIX
      console.log(`PLAN scheduled=${planned} monitor=${monitorId}`); // LOG
    } // FIX
  } catch (e) { // FIX
    console.error(`[PLAN] error=${e?.message || e}`); // LOG
  } // FIX

  let tasks = []; // FIX
  try { // FIX
    tasks = await claimMonitorBatch(monitorId, MAX_CONCURRENCY); // FIX
  } catch (e) { // FIX
    console.error(`[PLAN] claim-error=${e?.message || e}`); // LOG
  } // FIX

  const uniqueByUrl = new Map(); // FIX
  const duplicates = []; // FIX
  for (const task of tasks) { // FIX
<<<<<<< HEAD
    const normalizedTaskUrl = task?.url ? normalizeUrl(task.url) : null; // ADD
    if (!normalizedTaskUrl) { // ADD
      uniqueByUrl.set(`${task.id}`, task); // FIX
      continue; // FIX
    } // FIX
    if (uniqueByUrl.has(normalizedTaskUrl)) { // FIX
      duplicates.push(task); // FIX
    } else { // FIX
      uniqueByUrl.set(normalizedTaskUrl, { ...task, url: normalizedTaskUrl }); // FIX
=======
    if (!task?.url) { // FIX
      uniqueByUrl.set(`${task.id}`, task); // FIX
      continue; // FIX
    } // FIX
    if (uniqueByUrl.has(task.url)) { // FIX
      duplicates.push(task); // FIX
    } else { // FIX
      uniqueByUrl.set(task.url, task); // FIX
>>>>>>> 081fcecc
    } // FIX
  } // FIX
  const uniqueTasks = Array.from(uniqueByUrl.values()); // FIX
  console.log(`PLAN monitor=${monitorId} fetched=${tasks.length} unique=${uniqueTasks.length}`); // LOG
  for (const dup of duplicates) { // FIX
    finishTask(dup.id, { status: 'blad', blad_opis: 'DUPLICATE_URL', tresc_hash: null, snapshot_mongo_id: null }).catch(() => {}); // FIX
  } // FIX

  for (const t of uniqueTasks) { // FIX
    queue.add(() => processTask(t)).catch((e) => // FIX
      console.error('[task] błąd krytyczny:', e) // FIX
    ); // FIX
  } // FIX

  await queue.onIdle(); // FIX
}

// ---- RESET ----
async function resetData() {
  // Postgres: TRUNCATE zadania_skanu
  await withPg(async (pg) => {
    await pg.query('TRUNCATE TABLE zadania_skanu;');
  });
  console.log('[reset] TRUNCATE zadania_skanu OK');

  // Mongo: wyczyść snapshots
  const deleted = await clearMongoSnapshots();
  console.log(`[reset] Mongo snapshots usuniętych: ${deleted}`);
}

// ---- Bootstrap ----
async function sanityChecks() {
  const { rows } = await pool.query('SELECT current_database() AS db, current_user AS usr');
  console.log('PG OK:', rows[0]);
  const db = await ensureMongo();
  await db.command({ ping: 1 });
  console.log('Mongo OK');
}

async function main() {
  // parse CLI
  const args = process.argv.slice(2);
  const has = (flag) => args.includes(flag);
  const getArg = (name) => {
    const idx = args.indexOf(name);
    if (idx >= 0 && idx + 1 < args.length) return args[idx + 1];
    return null;
    };

  if (has('--reset')) {
    await sanityChecks();
    await resetData();
    return;
  }

  await sanityChecks();

  const once = has('--once');
  const monitorId = getArg('--monitor-id');
  if (monitorId && !isUuid(monitorId)) {
    console.error(`[cli] invalid monitor id: ${monitorId}`);
    process.exit(1);
  }
  if (!monitorId) { // FIX
    console.error('[cli] monitor-id is required for scanning'); // LOG
    process.exit(1); // FIX
  }

  if (once) {
    console.log(`[once] uruchamiam jednorazowy scan monitora ${monitorId}`); // LOG
    await runExecutionCycle(monitorId); // FIX
    return;
  }

  console.log(`[loop] start pętli co ${LOOP_MS} ms`);
  // pierwsze odpalenie od razu
  await runExecutionCycle(monitorId); // FIX

  // cyklicznie
  setInterval(async () => {
    try {
      await runExecutionCycle(monitorId); // FIX
    } catch (e) {
      console.error('[loop] cykl błąd:', e?.message || e);
    }
  }, LOOP_MS);
}

// Start
main().catch((e) => {
  console.error('FATAL:', e);
  process.exit(1);
});
<|MERGE_RESOLUTION|>--- conflicted
+++ resolved
@@ -50,12 +50,9 @@
 const DEFAULT_SCROLL_DELAY_MS = Number(process.env.DEFAULT_SCROLL_DELAY_MS || 250);
 const BOT_BYPASS_WAIT_RANGE_MS = [400, 900];
 
-<<<<<<< HEAD
 const TRACKER_PARAMS = new Set(['fbclid', 'gclid', 'yclid', 'mc_cid', 'mc_eid', 'igshid']); // ADD
 const TRACKER_PREFIXES = ['utm_', 'pk_', 'ga_']; // ADD
 
-=======
->>>>>>> 081fcecc
 const DESKTOP_PROFILES = [
   {
     userAgent:
@@ -103,7 +100,6 @@
   'i agree',
   'consent',
 ];
-<<<<<<< HEAD
 
 const ERROR_CONFIRM_KEYWORDS = ['confirm', 'potwierdź', 'potwierdzam', 'continue']; // ADD
 
@@ -111,8 +107,6 @@
 const DOMAIN_MAX_DELAY_MS = 180_000; // ADD
 const DOMAIN_BACKOFF_MAX_MS = 30 * 60_000; // ADD
 const DOMAIN_BLOCK_PAUSE_MS = 4 * 60 * 60_000; // ADD
-=======
->>>>>>> 081fcecc
 
 // ---- Stan globalny Puppeteer ----
 
@@ -474,7 +468,6 @@
 const pagePool = [];
 const waitingResolvers = [];
 let allocatedPages = 0;
-<<<<<<< HEAD
 const monitorSessions = new Map(); // ADD
 const monitorsRequiringIntervention = new Set(); // ADD
 
@@ -558,8 +551,6 @@
     }, // ADD
   }; // ADD
 } // ADD
-=======
->>>>>>> 081fcecc
 
 async function setPageProfile(page, profile) {
   if (!profile) return null;
@@ -595,7 +586,6 @@
   return profile;
 }
 
-<<<<<<< HEAD
 function getMonitorSession(monitorId) { // ADD
   if (!monitorId) return null; // ADD
   return monitorSessions.get(monitorId) || null; // ADD
@@ -681,8 +671,6 @@
   } // ADD
 } // ADD
 
-=======
->>>>>>> 081fcecc
 async function ensurePageProfile(page) {
   if (!page.__profile) {
     return setPageProfile(page, pickRandomProfile());
@@ -693,7 +681,6 @@
 async function rotatePageProfile(page) {
   return setPageProfile(page, pickRandomProfile());
 }
-<<<<<<< HEAD
 
 async function applyNavigationHeaders(page, extraHeaders = {}) {
   const base = page.__profileHeaders || {};
@@ -778,75 +765,6 @@
   return { puppeteer, isStealth };
 }
 
-=======
-
-async function applyNavigationHeaders(page, extraHeaders = {}) {
-  const base = page.__profileHeaders || {};
-  const merged = { ...base, ...extraHeaders };
-  try {
-    await page.setExtraHTTPHeaders(merged);
-  } catch (_) {}
-  return merged;
-}
-
-async function humanizePageInteractions(page, viewport = {}) {
-  const width = viewport.width || 1366;
-  const height = viewport.height || 900;
-  const steps = randomInt(12, 24);
-  try {
-    await page.mouse.move(randomInt(50, width - 50), randomInt(50, height - 50), { steps }).catch(() => {});
-  } catch (_) {}
-  await sleep(randomInt(120, 280));
-  try {
-    await page.mouse.move(randomInt(30, width - 30), randomInt(30, height - 30), { steps: randomInt(10, 20) }).catch(() => {});
-  } catch (_) {}
-  await sleep(randomInt(140, 320));
-  try {
-    await page.keyboard.press('Tab', { delay: randomInt(35, 120) });
-  } catch (_) {}
-  await sleep(randomInt(120, 260));
-}
-
-async function warmUpOrigin(page, url, gotoOptions, logger) {
-  let origin = null;
-  try {
-    const parsed = new URL(url);
-    origin = `${parsed.protocol}//${parsed.host}/`;
-    if (!origin || origin === url) return false;
-    logger?.stageStart('browser:warmup', { origin });
-    await page.goto(origin, {
-      ...gotoOptions,
-      waitUntil: 'domcontentloaded',
-      timeout: Math.min(gotoOptions?.timeout ?? BROWSER_TIMEOUT_MS, 15_000),
-    });
-    await handleCookieConsent(page, logger);
-    await sleep(1_500);
-    await humanizePageInteractions(page, page.__profile?.viewport);
-    await sleep(randomInt(200, 350));
-    logger?.stageEnd('browser:warmup', { origin, outcome: 'ok' });
-    return true;
-  } catch (_) {
-    logger?.stageEnd('browser:warmup', { origin, outcome: 'error' });
-    return false;
-  }
-}
-
-async function ensurePuppeteer() {
-  if (puppeteer) return { puppeteer, isStealth };
-  if (USE_STEALTH) {
-    const puppeteerExtra = require('puppeteer-extra');
-    const stealth = require('puppeteer-extra-plugin-stealth')();
-    puppeteerExtra.use(stealth);
-    puppeteer = puppeteerExtra;
-    isStealth = true;
-    return { puppeteer, isStealth };
-  }
-  puppeteer = require('puppeteer');
-  isStealth = false;
-  return { puppeteer, isStealth };
-}
-
->>>>>>> 081fcecc
 function buildLaunchOptions() {
   const extraArgs = [];
   if (process.env.PUPPETEER_PROXY) {
@@ -1222,11 +1140,8 @@
         title.includes('enable js') ||
         txt.includes('enable js') ||
         txt.includes('captcha') ||
-<<<<<<< HEAD
         txt.includes('potwierdź, że jesteś człowiekiem') || // ADD
         txt.includes('confirm you are human') || // ADD
-=======
->>>>>>> 081fcecc
         txt.includes('bot protection') ||
         txt.includes('access denied') ||
         txt.includes('protect our site')
@@ -1319,7 +1234,6 @@
   }
 }
 
-<<<<<<< HEAD
 async function handleErrorScreenConfirmation(page, logger) { // ADD
   logger?.stageStart('browser:error-screen', {}); // ADD
   try { // ADD
@@ -1371,8 +1285,6 @@
   } // ADD
 } // ADD
 
-=======
->>>>>>> 081fcecc
 async function collectBrowserSnapshot(page, {
   url,
   gotoOptions,
@@ -1409,12 +1321,8 @@
       throw err;
     }
 
-<<<<<<< HEAD
     await handleCookieConsent(page, logger); // FIX
     await handleErrorScreenConfirmation(page, logger); // ADD
-=======
-    await handleCookieConsent(page, logger);
->>>>>>> 081fcecc
 
     logger?.stageStart('browser:wait-readiness', {
       waitAfterMs,
@@ -1465,11 +1373,7 @@
       });
       throw err;
     }
-<<<<<<< HEAD
     const meta = await page.evaluate(() => { // FIX
-=======
-    const meta = await page.evaluate(() => {
->>>>>>> 081fcecc
       const byName = (n) => document.querySelector(`meta[name="${n}"]`)?.getAttribute('content')?.trim() || null;
       const byProp = (p) => document.querySelector(`meta[property="${p}"]`)?.getAttribute('content')?.trim() || null;
       const title = document.querySelector('title')?.textContent?.trim() || null;
@@ -1530,22 +1434,15 @@
   browserOptions,
   includeScreenshot,
   logger,
-<<<<<<< HEAD
   monitorId,
-=======
->>>>>>> 081fcecc
 }) {
   const opts = browserOptions || {};
   logger?.stageStart('browser:bot-bypass', { url });
   try {
     await prepareForBotBypass(page);
     await applyNavigationHeaders(page, opts.headers || {});
-<<<<<<< HEAD
     const session = getMonitorSession(monitorId); // ADD
     await warmUpOrigin(page, url, gotoOptions, logger, session); // FIX
-=======
-    await warmUpOrigin(page, url, gotoOptions, logger);
->>>>>>> 081fcecc
     await sleep(randomInt(...BOT_BYPASS_WAIT_RANGE_MS));
 
     const relaxedGoto = {
@@ -1575,11 +1472,7 @@
   }
 }
 
-<<<<<<< HEAD
 async function fetchBrowser(url, { selector, browserOptions = {}, logger, monitorId } = {}) {
-=======
-async function fetchBrowser(url, { selector, browserOptions = {}, logger } = {}) {
->>>>>>> 081fcecc
   const startedAt = Date.now();
 
   await ensurePuppeteer();
@@ -1626,7 +1519,6 @@
       });
       throw err;
     }
-<<<<<<< HEAD
 
     logger?.stageStart('browser:configure-page', {
       headers: Object.keys(opts.headers || {}),
@@ -1662,35 +1554,6 @@
 
     const includeScreenshot = opts.captureScreenshot !== false;
 
-=======
-
-    logger?.stageStart('browser:configure-page', {
-      headers: Object.keys(opts.headers || {}),
-    });
-    try {
-      await ensurePageProfile(page);
-      await applyNavigationHeaders(page, opts.headers || {});
-      logger?.stageEnd('browser:configure-page', {
-        viewport: page.__profile?.viewport || null,
-      });
-    } catch (err) {
-      logger?.stageEnd('browser:configure-page', {
-        viewport: page.__profile?.viewport || null,
-        error: err?.message || String(err),
-      });
-      throw err;
-    }
-
-    try {
-      const warmed = await warmUpOrigin(page, url, gotoOptions, logger);
-      logger?.info('browser:warmup', 'Pre-warm completed', { warmed });
-    } catch (err) {
-      logger?.warn('browser:warmup', 'Pre-warm failed', { message: err?.message || String(err) });
-    }
-
-    const includeScreenshot = opts.captureScreenshot !== false;
-
->>>>>>> 081fcecc
     logger?.stageStart('browser:collect', {
       includeScreenshot,
       waitAfterMs,
@@ -1739,10 +1602,7 @@
           browserOptions: opts,
           includeScreenshot,
           logger,
-<<<<<<< HEAD
           monitorId, // ADD
-=======
->>>>>>> 081fcecc
         });
       } catch (err) {
         logger?.warn('browser:bot-bypass', 'Bypass attempt failed', {
@@ -1759,13 +1619,10 @@
     const screenshotInfo = snapshot.screenshot_b64 ? snapshot.screenshot_b64.length : 0; // FIX
     console.log(`BROWSER status=${http_status} blocked=${!!snapshot.blocked} finalUrl=${snapshot.finalUrl || url} screenshotLength=${screenshotInfo}`); // LOG
 
-<<<<<<< HEAD
     if (monitorId) { // ADD
       await persistSessionFromPage(page, monitorId, snapshot.finalUrl || url, logger); // ADD
     } // ADD
 
-=======
->>>>>>> 081fcecc
     return { // FIX
       mode: 'browser',
       startedAt,
@@ -1798,11 +1655,7 @@
 }
 
 // ---- Warstwa retry ----
-<<<<<<< HEAD
 async function scanUrl({ url, tryb, selector, browserOptions = {}, staticOptions = {}, logger, monitorId }) { // FIX
-=======
-async function scanUrl({ url, tryb, selector, browserOptions = {}, staticOptions = {}, logger }) {
->>>>>>> 081fcecc
   const normUrl = normalizeUrl(url);
   let lastErr = null;
 
@@ -1810,11 +1663,7 @@
     logger?.stageStart('scan-attempt', { attempt: i + 1, mode: tryb, url: normUrl });
     try {
       if (tryb === 'browser') {
-<<<<<<< HEAD
         const result = await fetchBrowser(normUrl, { selector, browserOptions, logger, monitorId }); // FIX
-=======
-        const result = await fetchBrowser(normUrl, { selector, browserOptions, logger });
->>>>>>> 081fcecc
         logger?.stageEnd('scan-attempt', {
           attempt: i + 1,
           outcome: 'success',
@@ -1844,11 +1693,7 @@
       if (fallbackTriggered) { // FIX
         console.log(`FALLBACK url=${normUrl} reason=${fallbackReason}`); // LOG
         logger?.info('scan', 'Fallback to browser', { reason: fallbackReason, status: result.http_status }); // FIX
-<<<<<<< HEAD
         result = await fetchBrowser(normUrl, { selector, browserOptions, logger, monitorId }); // FIX
-=======
-        result = await fetchBrowser(normUrl, { selector, browserOptions, logger }); // FIX
->>>>>>> 081fcecc
       } // FIX
       logger?.stageEnd('scan-attempt', { // FIX
         attempt: i + 1, // FIX
@@ -2092,7 +1937,6 @@
       tryb_skanu: monitor.tryb_skanu,
       url: monitor.url,
     });
-<<<<<<< HEAD
 
     logger.stageStart('parse-behavior', { hasSelector: !!monitor.css_selector });
     const { selector, staticOptions, browserOptions } = parseMonitorBehavior(monitor.css_selector || null);
@@ -2104,19 +1948,6 @@
 
     const tryb = (monitor.tryb_skanu || 'static').toLowerCase() === 'browser' ? 'browser' : 'static';
     const url = normalizeUrl(monitor.url); // FIX
-=======
-
-    logger.stageStart('parse-behavior', { hasSelector: !!monitor.css_selector });
-    const { selector, staticOptions, browserOptions } = parseMonitorBehavior(monitor.css_selector || null);
-    logger.stageEnd('parse-behavior', {
-      selectorPreview: selector ? selector.slice(0, 120) : null,
-      staticOptionKeys: Object.keys(staticOptions || {}),
-      browserOptionKeys: Object.keys(browserOptions || {}),
-    });
-
-    const tryb = (monitor.tryb_skanu || 'static').toLowerCase() === 'browser' ? 'browser' : 'static';
-    const url = monitor.url; // FIX
->>>>>>> 081fcecc
     console.log(`SCAN START monitor=${monitor_id} url=${url}`); // LOG
     logger.info('determine-mode', 'Resolved scan mode', {
       tryb,
@@ -2124,7 +1955,6 @@
       selectorPreview: selector ? selector.slice(0, 120) : null,
     });
 
-<<<<<<< HEAD
     let domainPermit = null; // ADD
     let domainReleaseInfo = { blocked: false, error: false }; // ADD
     try { // ADD
@@ -2156,10 +1986,6 @@
 
     logger.stageStart('scan', { url, tryb });
     const result = await scanUrl({ url, tryb, selector, browserOptions, staticOptions, logger, monitorId: monitor_id }); // FIX
-=======
-    logger.stageStart('scan', { url, tryb });
-    const result = await scanUrl({ url, tryb, selector, browserOptions, staticOptions, logger });
->>>>>>> 081fcecc
     logger.stageEnd('scan', {
       mode: result.mode,
       http_status: result.http_status,
@@ -2234,43 +2060,25 @@
     finalHash = result.hash;
 
     if (result.blocked) {
-<<<<<<< HEAD
       finalStatus = 'blad'; // FIX
-=======
-      finalStatus = 'blocked';
->>>>>>> 081fcecc
       finalError = result.block_reason || 'BOT_PROTECTION';
       logger.warn('scan', 'Result blocked by bot protection', {
         reason: finalError,
         status: result.http_status,
       });
-<<<<<<< HEAD
       await markMonitorRequiresIntervention(monitor_id, { reason: finalError, snapshotId, logger }); // ADD
       logger.stageStart('pg:finish-task', { status: 'blad' });
       try {
         await finishTask(taskId, {
           status: 'blad',
-=======
-      logger.stageStart('pg:finish-task', { status: 'blocked' });
-      try {
-        await finishTask(taskId, {
-          status: 'blocked',
->>>>>>> 081fcecc
           blad_opis: result.block_reason || 'BOT_PROTECTION',
           tresc_hash: null,
           snapshot_mongo_id: snapshotId,
         });
-<<<<<<< HEAD
         logger.stageEnd('pg:finish-task', { status: 'blad' });
       } catch (finishErr) {
         logger.stageEnd('pg:finish-task', {
           status: 'blad',
-=======
-        logger.stageEnd('pg:finish-task', { status: 'blocked' });
-      } catch (finishErr) {
-        logger.stageEnd('pg:finish-task', {
-          status: 'blocked',
->>>>>>> 081fcecc
           error: finishErr?.message || String(finishErr),
         });
         logger.error('pg:finish-task', 'Failed to update task status', {
@@ -2307,10 +2115,7 @@
       message: finalError,
       stack: e?.stack,
     });
-<<<<<<< HEAD
     domainReleaseInfo.error = true; // ADD
-=======
->>>>>>> 081fcecc
     try {
       logger.stageStart('pg:finish-task', { status: 'blad' });
       await finishTask(taskId, {
@@ -2330,12 +2135,9 @@
       });
     }
   } finally {
-<<<<<<< HEAD
     if (domainPermit?.release) { // ADD
       domainPermit.release(domainReleaseInfo); // ADD
     } // ADD
-=======
->>>>>>> 081fcecc
     const duration = Date.now() - startedAt; // FIX
     console.log(`SCAN END monitor=${monitor_id} status=${finalStatus} durationMs=${duration} error=${finalError || 'none'}`); // LOG
     logger.headerEnd({ // FIX
@@ -2354,13 +2156,10 @@
   if (!isUuid(monitorId)) { // FIX
     throw new Error('INVALID_MONITOR_ID'); // FIX
   } // FIX
-<<<<<<< HEAD
   if (monitorsRequiringIntervention.has(monitorId)) { // ADD
     console.log(`[intervention] monitor=${monitorId} paused`); // LOG
     return; // ADD
   } // ADD
-=======
->>>>>>> 081fcecc
   try { // FIX
     const planned = await scheduleMonitorDue(monitorId); // FIX
     if (planned) { // FIX
@@ -2380,7 +2179,6 @@
   const uniqueByUrl = new Map(); // FIX
   const duplicates = []; // FIX
   for (const task of tasks) { // FIX
-<<<<<<< HEAD
     const normalizedTaskUrl = task?.url ? normalizeUrl(task.url) : null; // ADD
     if (!normalizedTaskUrl) { // ADD
       uniqueByUrl.set(`${task.id}`, task); // FIX
@@ -2390,16 +2188,6 @@
       duplicates.push(task); // FIX
     } else { // FIX
       uniqueByUrl.set(normalizedTaskUrl, { ...task, url: normalizedTaskUrl }); // FIX
-=======
-    if (!task?.url) { // FIX
-      uniqueByUrl.set(`${task.id}`, task); // FIX
-      continue; // FIX
-    } // FIX
-    if (uniqueByUrl.has(task.url)) { // FIX
-      duplicates.push(task); // FIX
-    } else { // FIX
-      uniqueByUrl.set(task.url, task); // FIX
->>>>>>> 081fcecc
     } // FIX
   } // FIX
   const uniqueTasks = Array.from(uniqueByUrl.values()); // FIX
