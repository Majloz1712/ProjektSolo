/* eslint-disable no-console */
/**
 * Agent skanujący strony dla tabel:
 *   - monitory(id uuid, url text, interwal_sec int, aktywny bool, tryb_skanu text, css_selector text, ...)
 *   - zadania_skanu(id uuid, monitor_id uuid, zaplanowano_at timestamptz, rozpoczecie_at, zakonczenie_at,
 *                   status text, blad_opis text, tresc_hash char(64), snapshot_mongo_id text, analiza_mongo_id text, utworzono_at timestamptz)
 *
 * Tryby:
 *   - static  -> pobiera HTML (bez JS) i parsuje meta
 *   - browser -> renderuje stronę przez Puppeteer (dla SPA/JS-heavy)
 *
 * CLI:
 *   node agentSkanu.js                # uruchamia pętlę planowania i wykonania
 *   node agentSkanu.js --once         # pojedynczy cykl (planowanie + wykonanie)
 *   node agentSkanu.js --monitor-id <UUID> --once   # pojedynczy scan konkretnego monitora (pomija planowanie)
 *   node agentSkanu.js --reset        # TRUNCATE zadania_skanu + drop snapshotów w Mongo
 */
require('dns').setDefaultResultOrder('ipv4first');
require('dns').setDefaultResultOrder('ipv4first');
require('dotenv').config({ path: require('path').resolve(__dirname, '.env') });

const path = require('path');
const crypto = require('crypto');
const PQueue = require('p-queue').default;
const { pool } = require('./polaczeniePG');
const { mongoClient } = require('./polaczenieMDB');

// Jeśli używasz Node 18+, globalny fetch istnieje. Dla zgodności możesz użyć node-fetch:
let fetchFn = globalThis.fetch;
if (!fetchFn) {
  fetchFn = require('node-fetch'); // npm i node-fetch
}

const { JSDOM } = require('jsdom'); // npm i jsdom

// ---- Konfiguracja ----
const LOOP_MS = Number(process.env.AGENT_LOOP_MS || 5_000);       // okres głównej pętli
const SCHEDULE_BATCH_LIMIT = Number(process.env.SCHEDULE_BATCH_LIMIT || 200);
const MAX_CONCURRENCY = Number(process.env.MAX_CONCURRENCY || 5);
const USER_AGENT = process.env.AGENT_UA || 'SondaMonitor/1.1 (+Inzynierka2025)';
const STATIC_TIMEOUT_MS = Number(process.env.STATIC_TIMEOUT_MS || 20_000);
const BROWSER_TIMEOUT_MS = Number(process.env.BROWSER_TIMEOUT_MS || 45_000);
const MAX_RETRIES = Number(process.env.MAX_RETRIES || 2);
const TEXT_TRUNCATE_AT = Number(process.env.TEXT_TRUNCATE_AT || 2_000_000);
const USE_STEALTH = process.env.PUP_STEALTH !== '0';
const BROWSER_MAX_PAGES = Math.max(Number(process.env.BROWSER_MAX_PAGES || MAX_CONCURRENCY), 1);
const BROWSER_DEFAULT_WAIT_UNTIL = process.env.BROWSER_DEFAULT_WAIT_UNTIL || 'networkidle2';
const BROWSER_EXTRA_WAIT_MS = Number(process.env.BROWSER_EXTRA_WAIT_MS || 800);
const DEFAULT_WAIT_FOR_SELECTOR_TIMEOUT = Number(process.env.DEFAULT_WAIT_FOR_SELECTOR_TIMEOUT || 5_000);
const DEFAULT_SCROLL_DELAY_MS = Number(process.env.DEFAULT_SCROLL_DELAY_MS || 250);
const BOT_BYPASS_WAIT_RANGE_MS = [400, 900];

const DESKTOP_PROFILES = [
  {
    userAgent:
      'Mozilla/5.0 (Windows NT 10.0; Win64; x64) '
      + 'AppleWebKit/537.36 (KHTML, like Gecko) '
      + 'Chrome/123.0.0.0 Safari/537.36',
    viewport: { width: 1366, height: 900 },
    acceptLanguage: 'pl-PL,pl;q=0.9,en-US;q=0.8,en;q=0.7',
    secChUa:
      '"Not.A/Brand";v="8", "Chromium";v="123", "Google Chrome";v="123"',
    secChUaPlatform: 'Windows',
    timezone: 'Europe/Warsaw',
  },
  {
    userAgent:
      'Mozilla/5.0 (Macintosh; Intel Mac OS X 13_6_3) '
      + 'AppleWebKit/605.1.15 (KHTML, like Gecko) '
      + 'Version/17.4 Safari/605.1.15',
    viewport: { width: 1440, height: 900 },
    acceptLanguage: 'pl-PL,pl;q=0.9,en-US;q=0.8,en;q=0.7',
    secChUa: '"Not A(Brand";v="99", "Safari";v="17"',
    secChUaPlatform: 'macOS',
    timezone: 'Europe/Warsaw',
  },
  {
    userAgent:
      'Mozilla/5.0 (X11; Linux x86_64) '
      + 'AppleWebKit/537.36 (KHTML, like Gecko) '
      + 'Chrome/122.0.0.0 Safari/537.36',
    viewport: { width: 1600, height: 900 },
    acceptLanguage: 'pl-PL,pl;q=0.9,en-US;q=0.8,en;q=0.7',
    secChUa:
      '"Not A(Brand";v="24", "Chromium";v="122", "Google Chrome";v="122"',
    secChUaPlatform: 'Linux',
    timezone: 'Europe/Warsaw',
  },
];
<<<<<<< HEAD

const COOKIE_CONSENT_KEYWORDS = [
  'zgadzam',
  'akceptuj',
  'akceptuję',
  'ok',
  'accept',
  'i agree',
  'consent',
];
=======
>>>>>>> b0767bf1

// ---- Stan globalny Puppeteer ----

// ---- Mongo ----
let MONGO_READY = false;
async function ensureMongo() {
  if (MONGO_READY && mongoClient?.topology?.isConnected?.()) {
    return mongoClient.db(process.env.MONGO_DB || 'monitor');
  }
  if (!mongoClient?.topology?.isConnected?.()) {
    await mongoClient.connect();
  }
  MONGO_READY = true;
  return mongoClient.db(process.env.MONGO_DB || 'monitor');
}

async function saveSnapshotToMongo(doc) {
  const db = await ensureMongo();
  const col = db.collection('snapshots');
  const res = await col.insertOne(doc);
  return res.insertedId?.toString();
}

async function clearMongoSnapshots() {
  const db = await ensureMongo();
  const col = db.collection('snapshots');
  const r = await col.deleteMany({});
  return r.deletedCount || 0;
}

// ---- Utils ----


// Natywny timeout dla fetch (bez p-timeout)
async function fetchWithTimeout(url, options = {}, timeoutMs = 20_000, message = 'Timeout') {
  const controller = new AbortController();
  const id = setTimeout(() => controller.abort(), timeoutMs);
  try {
    return await fetchFn(url, { ...options, signal: controller.signal });
  } catch (e) {
    const enriched = new Error(e?.message || 'fetch failed');
    enriched.code = e?.code;
    enriched.cause = e?.cause;
    throw enriched.name === 'AbortError' ? new Error(message) : enriched;
  } finally {
    clearTimeout(id);
  }
}





function sha256(input) {
  return crypto.createHash('sha256').update(input).digest('hex'); // 64-znakowy hex
}
function sleep(ms) {
  return new Promise((res) => setTimeout(res, ms));
}
function normalizeUrl(u) {
  try {
    return new URL(u).toString();
  } catch {
    return u;
  }
}

function ensureObject(val) {
  if (!val || typeof val !== 'object') return {};
  return val;
}

function randomInt(min, max) {
  return Math.floor(Math.random() * (max - min + 1)) + min;
}

function pickRandomProfile() {
  return { ...DESKTOP_PROFILES[randomInt(0, DESKTOP_PROFILES.length - 1)] };
}

<<<<<<< HEAD
const UUID_REGEX = /^[0-9a-f]{8}-[0-9a-f]{4}-[1-5][0-9a-f]{3}-[89ab][0-9a-f]{3}-[0-9a-f]{12}$/i;

function isUuid(value) {
  return typeof value === 'string' && UUID_REGEX.test(value);
}

function createRunId(taskId, monitorId) {
  const base = taskId ? taskId.slice(0, 8) : 'manual';
  const rand = Math.random().toString(36).slice(2, 8);
  return `${base}-${rand}-${monitorId ? monitorId.slice(0, 4) : 'ctx'}`;
}

function createRunLogger({ taskId, monitorId }) {
  const runId = createRunId(taskId, monitorId);
  const base = `[scan:${runId}]`;
  const timestamp = () => new Date().toISOString();
  const formatExtra = (extra) => {
    if (!extra || (typeof extra === 'object' && Object.keys(extra).length === 0)) {
      return '';
    }
    try {
      return ` | data=${JSON.stringify(extra)}`;
    } catch (_) {
      return '';
    }
  };
  const emit = (level, stage, message, extra, channel = 'log') => {
    const stagePart = stage ? ` | stage=${stage}` : '';
    const extraPart = formatExtra(extra);
    const line = `${timestamp()} ${base} | level=${level}${stagePart} | ${message}${extraPart}`;
    if (channel === 'warn') {
      console.warn(line);
    } else if (channel === 'error') {
      console.error(line);
    } else {
      console.log(line);
    }
  };
  return {
    runId,
    headerStart(meta) {
      emit('HEADER', 'run', 'START', meta);
    },
    headerEnd(meta) {
      emit('HEADER', 'run', 'END', meta);
    },
    stageStart(stage, meta) {
      emit('STAGE', stage, 'START', meta);
    },
    stageEnd(stage, meta) {
      emit('STAGE', stage, 'END', meta);
    },
    info(stage, message, meta) {
      emit('INFO', stage, message, meta);
    },
    warn(stage, message, meta) {
      emit('WARN', stage, message, meta, 'warn');
    },
    error(stage, message, meta) {
      emit('ERROR', stage, message, meta, 'error');
    },
  };
}

=======
>>>>>>> b0767bf1
// css_selector może być zwykłym selektorem lub JSON-em np.:
// { "selector": "#app", "browserOptions": { "waitForSelector": "#loaded", "scrollToBottom": true } }
function parseMonitorBehavior(rawSelector) {
  const config = {
    selector: rawSelector || null,
    staticOptions: {},
    browserOptions: {},
  };

  if (!rawSelector) {
    return config;
  }

  const trimmed = String(rawSelector).trim();
  if (trimmed.startsWith('{')) {
    try {
      const parsed = JSON.parse(trimmed);
      if (typeof parsed === 'string') {
        config.selector = parsed;
        return config;
      }
      const browser = ensureObject(parsed.browser || parsed.browserOptions);
      const statik = ensureObject(parsed.static || parsed.staticOptions);
      config.selector = parsed.selector ?? parsed.css_selector ?? null;
      config.staticOptions = { ...statik };
      config.browserOptions = { ...browser };
      if (!config.selector && typeof parsed.cssSelector === 'string') {
        config.selector = parsed.cssSelector;
      }
      if (!config.selector && typeof parsed.selector === 'string') {
        config.selector = parsed.selector;
      }
    } catch (_) {
      config.selector = trimmed;
    }
  }

  return config;
}

function pickMetaFromDocument(document) {
  const byName = (n) => document.querySelector(`meta[name="${n}"]`)?.getAttribute('content')?.trim() || null;
  const byProp = (p) => document.querySelector(`meta[property="${p}"]`)?.getAttribute('content')?.trim() || null;

  const title = document.querySelector('title')?.textContent?.trim() || null;
  const desc = byName('description') || byProp('og:description') || null;
  const canonical = document.querySelector('link[rel="canonical"]')?.getAttribute('href') || null;
  const h1 = document.querySelector('h1')?.textContent?.trim() || null;
  const linksCount = document.querySelectorAll('a[href]').length;
  const textLen = document.body?.innerText?.length || 0;
  return { title, desc, canonical, h1, linksCount, textLen };
}

// ---- Stan globalny Puppeteer ----
let puppeteer = null;
let isStealth = false;
let browserPromise = null;
const pagePool = [];
const waitingResolvers = [];
let allocatedPages = 0;

async function setPageProfile(page, profile) {
  if (!profile) return null;
  try {
    if (profile.timezone) {
      await page.emulateTimezone(profile.timezone).catch(() => {});
    }
    if (profile.viewport) {
      await page.setViewport({ ...profile.viewport }).catch(() => {});
    }
    if (profile.userAgent) {
      await page.setUserAgent(profile.userAgent).catch(() => {});
    }
    const headers = {
      'accept-language': profile.acceptLanguage || 'pl-PL,pl;q=0.9,en-US;q=0.8,en;q=0.7',
      'upgrade-insecure-requests': '1',
      'sec-ch-ua-mobile': '?0',
    };
    if (profile.secChUa) headers['sec-ch-ua'] = profile.secChUa;
    if (profile.secChUaPlatform) headers['sec-ch-ua-platform'] = `"${profile.secChUaPlatform}"`;
    if (profile.extraHeaders) Object.assign(headers, profile.extraHeaders);
    await page.setExtraHTTPHeaders(headers).catch(() => {});
    page.__profileHeaders = headers;
  } catch (_) {}
  page.__profile = profile;
  return profile;
}

async function ensurePageProfile(page) {
  if (!page.__profile) {
    return setPageProfile(page, pickRandomProfile());
  }
  return setPageProfile(page, page.__profile);
}

async function rotatePageProfile(page) {
  return setPageProfile(page, pickRandomProfile());
}

async function applyNavigationHeaders(page, extraHeaders = {}) {
  const base = page.__profileHeaders || {};
  const merged = { ...base, ...extraHeaders };
  try {
    await page.setExtraHTTPHeaders(merged);
  } catch (_) {}
  return merged;
}

async function humanizePageInteractions(page, viewport = {}) {
  const width = viewport.width || 1366;
  const height = viewport.height || 900;
  const steps = randomInt(12, 24);
  try {
    await page.mouse.move(randomInt(50, width - 50), randomInt(50, height - 50), { steps }).catch(() => {});
  } catch (_) {}
  await sleep(randomInt(120, 280));
  try {
    await page.mouse.move(randomInt(30, width - 30), randomInt(30, height - 30), { steps: randomInt(10, 20) }).catch(() => {});
  } catch (_) {}
  await sleep(randomInt(140, 320));
  try {
    await page.keyboard.press('Tab', { delay: randomInt(35, 120) });
  } catch (_) {}
  await sleep(randomInt(120, 260));
}

async function warmUpOrigin(page, url, gotoOptions) {
  try {
    const parsed = new URL(url);
    const origin = `${parsed.protocol}//${parsed.host}/`;
    if (!origin || origin === url) return false;
    await page.goto(origin, {
      ...gotoOptions,
      waitUntil: 'domcontentloaded',
      timeout: Math.min(gotoOptions?.timeout ?? BROWSER_TIMEOUT_MS, 15_000),
    });
    await sleep(randomInt(200, 350));
    await humanizePageInteractions(page, page.__profile?.viewport);
    return true;
  } catch (_) {
    return false;
  }
}

async function ensurePuppeteer() {
  if (puppeteer) return { puppeteer, isStealth };
  if (USE_STEALTH) {
    const puppeteerExtra = require('puppeteer-extra');
    const stealth = require('puppeteer-extra-plugin-stealth')();
    puppeteerExtra.use(stealth);
    puppeteer = puppeteerExtra;
    isStealth = true;
    return { puppeteer, isStealth };
  }
  puppeteer = require('puppeteer');
  isStealth = false;
  return { puppeteer, isStealth };
}

function buildLaunchOptions() {
  const extraArgs = [];
  if (process.env.PUPPETEER_PROXY) {
    extraArgs.push(`--proxy-server=${process.env.PUPPETEER_PROXY}`);
  }

  return {
    headless: 'new',
    args: [
      '--no-sandbox',
      '--disable-setuid-sandbox',
      '--disable-dev-shm-usage',
      '--disable-gpu',
      '--lang=pl-PL,pl;q=0.9,en-US;q=0.8,en;q=0.7',
      ...extraArgs,
    ],
    defaultViewport: { width: 1366, height: 900 },
  };
}
<<<<<<< HEAD

async function getBrowser() {
  if (!browserPromise) {
    const { puppeteer: pptr } = await ensurePuppeteer();
    browserPromise = pptr
      .launch(buildLaunchOptions())
      .catch((err) => {
        browserPromise = null;
        throw err;
      });
  }
  return browserPromise;
}

async function configurePage(page) {
  try {
    await page.setJavaScriptEnabled(true);
  } catch (_) {}
  try {
    await page.setBypassCSP(true);
  } catch (_) {}
  page.setDefaultNavigationTimeout(BROWSER_TIMEOUT_MS);
  page.setDefaultTimeout(BROWSER_TIMEOUT_MS);
}

async function createPage() {
  const browser = await getBrowser();
  const page = await browser.newPage();
  await configurePage(page);
  await rotatePageProfile(page);
  allocatedPages += 1;
  return page;
}

async function acquirePage() {
  if (pagePool.length) {
    return pagePool.pop();
  }

  if (allocatedPages < BROWSER_MAX_PAGES) {
    return createPage();
  }

  return new Promise((resolve) => {
    waitingResolvers.push(resolve);
  });
}

function cleanupPageListeners(page) {
  if (!page || typeof page.removeAllListeners !== 'function') return;
  page.removeAllListeners('response');
  page.removeAllListeners('console');
  page.removeAllListeners('requestfailed');
}

async function resetPage(page) {
  if (!page || page.isClosed()) return;
  try {
    await page.goto('about:blank', { waitUntil: 'load', timeout: 10_000 });
  } catch (_) {}
}

=======

async function getBrowser() {
  if (!browserPromise) {
    const { puppeteer: pptr } = await ensurePuppeteer();
    browserPromise = pptr
      .launch(buildLaunchOptions())
      .catch((err) => {
        browserPromise = null;
        throw err;
      });
  }
  return browserPromise;
}

async function configurePage(page) {
  try {
    await page.setJavaScriptEnabled(true);
  } catch (_) {}
  try {
    await page.setBypassCSP(true);
  } catch (_) {}
  page.setDefaultNavigationTimeout(BROWSER_TIMEOUT_MS);
  page.setDefaultTimeout(BROWSER_TIMEOUT_MS);
}

async function createPage() {
  const browser = await getBrowser();
  const page = await browser.newPage();
  await configurePage(page);
  await rotatePageProfile(page);
  allocatedPages += 1;
  return page;
}

async function acquirePage() {
  if (pagePool.length) {
    return pagePool.pop();
  }

  if (allocatedPages < BROWSER_MAX_PAGES) {
    return createPage();
  }

  return new Promise((resolve) => {
    waitingResolvers.push(resolve);
  });
}

function cleanupPageListeners(page) {
  if (!page || typeof page.removeAllListeners !== 'function') return;
  page.removeAllListeners('response');
  page.removeAllListeners('console');
  page.removeAllListeners('requestfailed');
}

async function resetPage(page) {
  if (!page || page.isClosed()) return;
  try {
    await page.goto('about:blank', { waitUntil: 'load', timeout: 10_000 });
  } catch (_) {}
}

>>>>>>> b0767bf1
async function releasePage(page) {
  if (!page) return;
  if (page.isClosed?.()) {
    allocatedPages = Math.max(allocatedPages - 1, 0);
    return;
  }

  cleanupPageListeners(page);

  await resetPage(page);

  if (waitingResolvers.length) {
    const resolve = waitingResolvers.shift();
    resolve(page);
    return;
  }

  pagePool.push(page);
}

async function closeBrowser() {
  if (!browserPromise) return;
  let browser = null;
  try {
    browser = await browserPromise;
  } catch (_) {}

  browserPromise = null;

  await Promise.allSettled(pagePool.splice(0).map((p) => p.close().catch(() => {})));
  allocatedPages = 0;

  if (browser) {
    try {
      await browser.close();
    } catch (_) {}
  }
}

['SIGINT', 'SIGTERM', 'beforeExit', 'exit'].forEach((eventName) => {
  process.once(eventName, () => {
    closeBrowser().catch(() => {});
  });
});

async function autoScroll(page, {
  stepPx = 400,
  delayMs = DEFAULT_SCROLL_DELAY_MS,
  maxScrolls = 15,
} = {}) {
  let previousHeight = -1;
  for (let i = 0; i < maxScrolls; i++) {
    const currentHeight = await page.evaluate(() => document.body?.scrollHeight || 0).catch(() => 0);
    if (currentHeight === previousHeight) break;
    previousHeight = currentHeight;
    await page.evaluate((step) => {
      window.scrollBy(0, step);
    }, stepPx).catch(() => {});
    await new Promise((resolve) => setTimeout(resolve, delayMs));
  }
  await page.evaluate(() => window.scrollTo(0, 0)).catch(() => {});
}

async function waitForPageReadiness(page, options = {}) {
  const {
    waitForSelector,
    waitForSelectors,
    waitForSelectorTimeoutMs = DEFAULT_WAIT_FOR_SELECTOR_TIMEOUT,
    waitForSelectorVisible = true,
    waitForFunction,
    waitForFunctionTimeoutMs = BROWSER_TIMEOUT_MS,
    waitForResponseIncludes,
    waitForResponseTimeoutMs = BROWSER_TIMEOUT_MS,
    waitAfterMs = 0,
    scrollToBottom: shouldScroll = false,
    scrollConfig = {},
    evaluateAfterNavigationScripts,
  } = options;

  const selectors = [];
  if (typeof waitForSelector === 'string' && waitForSelector.trim()) {
    selectors.push(waitForSelector.trim());
  }
  if (Array.isArray(waitForSelectors)) {
    selectors.push(...waitForSelectors.filter((s) => typeof s === 'string' && s.trim()));
  }

  for (const selector of selectors) {
    try {
      await page.waitForSelector(selector, {
        timeout: waitForSelectorTimeoutMs,
        visible: waitForSelectorVisible,
      });
    } catch (_) {}
  }

  const functions = [];
  if (typeof waitForFunction === 'string' && waitForFunction.trim()) {
    functions.push(waitForFunction.trim());
  }
  if (Array.isArray(waitForFunction)) {
    functions.push(
      ...waitForFunction.filter((fn) => typeof fn === 'string' && fn.trim())
    );
  }

  for (const fnSource of functions) {
    try {
      await page.waitForFunction(fnSource, { timeout: waitForFunctionTimeoutMs });
    } catch (_) {}
  }

  const responseIncludes = [];
  if (typeof waitForResponseIncludes === 'string' && waitForResponseIncludes.trim()) {
    responseIncludes.push(waitForResponseIncludes.trim());
  }
  if (Array.isArray(waitForResponseIncludes)) {
    responseIncludes.push(
      ...waitForResponseIncludes.filter((v) => typeof v === 'string' && v.trim())
<<<<<<< HEAD
    );
  }

  for (const fragment of responseIncludes) {
    try {
      await page.waitForResponse((resp) => {
        try {
          return resp.url().includes(fragment);
        } catch (_) {
          return false;
        }
      }, { timeout: waitForResponseTimeoutMs });
    } catch (_) {}
  }

  if (Array.isArray(evaluateAfterNavigationScripts)) {
    for (const script of evaluateAfterNavigationScripts) {
      if (typeof script !== 'string' || !script.trim()) continue;
      try {
        await page.evaluate((source) => {
          try {
            return window.eval(source);
          } catch (_) {
            return null;
          }
        }, script);
      } catch (_) {}
    }
  }

  if (shouldScroll) {
    await autoScroll(page, scrollConfig);
  }

  if (waitAfterMs > 0) {
    await sleep(waitAfterMs);
  }
}


// ---- Tryb STATIC ----
async function fetchStatic(url, { selector, headers = {}, fetchOptions = {}, logger } = {}) {
  const startedAt = Date.now();
  logger?.stageStart('static:request', {
    url,
    timeoutMs: STATIC_TIMEOUT_MS,
    headers: Object.keys(headers || {}),
  });
  let res;
  try {
    res = await fetchWithTimeout(
      url,
      {
        redirect: 'follow',
        headers: {
          'user-agent': USER_AGENT,
          'accept': 'text/html,application/xhtml+xml,application/xml;q=0.9,*/*;q=0.8',
          ...headers,
        },
        ...fetchOptions,
      },
      STATIC_TIMEOUT_MS,
      'Static timeout'
    );
  } catch (err) {
    logger?.stageEnd('static:request', {
      finalUrl: url,
      status: null,
      error: err?.message || String(err),
    });
    throw err;
  }
=======
    );
  }

  for (const fragment of responseIncludes) {
    try {
      await page.waitForResponse((resp) => {
        try {
          return resp.url().includes(fragment);
        } catch (_) {
          return false;
        }
      }, { timeout: waitForResponseTimeoutMs });
    } catch (_) {}
  }

  if (Array.isArray(evaluateAfterNavigationScripts)) {
    for (const script of evaluateAfterNavigationScripts) {
      if (typeof script !== 'string' || !script.trim()) continue;
      try {
        await page.evaluate((source) => {
          try {
            return window.eval(source);
          } catch (_) {
            return null;
          }
        }, script);
      } catch (_) {}
    }
  }

  if (shouldScroll) {
    await autoScroll(page, scrollConfig);
  }

  if (waitAfterMs > 0) {
    await sleep(waitAfterMs);
  }
}


// ---- Tryb STATIC ----
async function fetchStatic(url, { selector, headers = {}, fetchOptions = {} } = {}) {
  const startedAt = Date.now();
  const res = await fetchWithTimeout(
    url,
    {
      redirect: 'follow',
      headers: {
        'user-agent': USER_AGENT,
        'accept': 'text/html,application/xhtml+xml,application/xml;q=0.9,*/*;q=0.8',
        ...headers,
      },
      ...fetchOptions,
    },
    STATIC_TIMEOUT_MS,
    'Static timeout'
  );
>>>>>>> b0767bf1

  const finalUrl = res.url || url;
  const status = res.status;
  logger?.stageEnd('static:request', { finalUrl, status });

  logger?.stageStart('static:read-body', {});
  let buffer;
  try {
    buffer = await res.arrayBuffer();
  } catch (err) {
    logger?.stageEnd('static:read-body', { error: err?.message || String(err) });
    throw err;
  }
  let html = Buffer.from(buffer).toString('utf8');
  if (html.length > TEXT_TRUNCATE_AT) html = html.slice(0, TEXT_TRUNCATE_AT);
  logger?.stageEnd('static:read-body', { length: html.length });

  logger?.stageStart('static:parse', { selector: !!selector });
  let fragmentHtml = null;
  let meta;
  let content;
  let hash;
  try {
    const dom = new JSDOM(html);
    const { document } = dom.window;

    if (selector) {
      const node = document.querySelector(selector);
      fragmentHtml = node ? node.outerHTML : null;
    }

    meta = pickMetaFromDocument(document);
    content = fragmentHtml || html;
    hash = sha256(content);
  } catch (err) {
    logger?.stageEnd('static:parse', {
      fragmentFound: !!fragmentHtml,
      error: err?.message || String(err),
    });
    throw err;
  }
  logger?.stageEnd('static:parse', {
    fragmentFound: !!fragmentHtml,
    metaKeys: Object.keys(meta || {}),
    hash,
  });

  return {
    mode: 'static',
    startedAt,
    finishedAt: Date.now(),
    final_url: finalUrl,
    http_status: status,
    html: content,
    meta,
    hash,
  };
}

// ---- Tryb BROWSER (Puppeteer + stealth + heurystyka bot-wall + screenshot) ----
async function detectBotWall(page) {
  try {
    return await page.evaluate(() => {
      const txt = (document.body?.innerText || '').toLowerCase();
      const title = (document.title || '').toLowerCase();
      const hasCMsg = !!document.querySelector('#cmsg');
      const hasCaptchaDelivery = !!document.querySelector(
        'script[src*="captcha-delivery.com"],script[src*="ct.captcha-delivery.com"]'
      );
      const hasAllegroShield = !!document.querySelector('div[data-box-name="allegro.guard"]');
      return (
        hasCMsg ||
        hasCaptchaDelivery ||
        hasAllegroShield ||
        title.includes('enable js') ||
        txt.includes('enable js') ||
        txt.includes('captcha') ||
        txt.includes('bot protection') ||
        txt.includes('access denied') ||
        txt.includes('protect our site')
      );
    });
  } catch (_) {
    return false;
  }
}

async function extractHtml(page, selector) {
  if (selector) {
    const fragment = await page.$eval(selector, (el) => el.outerHTML).catch(() => null);
    if (fragment) {
      return fragment.length > TEXT_TRUNCATE_AT ? fragment.slice(0, TEXT_TRUNCATE_AT) : fragment;
    }
  }
  let html = await page.content();
  if (html.length > TEXT_TRUNCATE_AT) html = html.slice(0, TEXT_TRUNCATE_AT);
  return html;
}

<<<<<<< HEAD
async function handleCookieConsent(page, logger) {
  logger?.stageStart('browser:cookie-consent', {});
  try {
    const result = await page.evaluate((keywords) => {
      const normalize = (text) => {
        if (!text) return '';
        return text.toString().trim().toLocaleLowerCase('pl-PL');
      };
      const matches = (text) => {
        const normalized = normalize(text);
        if (!normalized) return false;
        return keywords.some((keyword) => normalized.includes(keyword));
      };
      const elements = Array.from(
        document.querySelectorAll('button, a, div, span, p, label, input')
      );
      for (const el of elements) {
        const label = el.innerText || el.textContent || el.value || '';
        if (!matches(label)) {
          continue;
        }
        const rect = el.getBoundingClientRect();
        const style = window.getComputedStyle(el);
        const hidden =
          !rect ||
          rect.width === 0 ||
          rect.height === 0 ||
          style.visibility === 'hidden' ||
          style.display === 'none' ||
          style.opacity === '0';
        if (hidden) {
          continue;
        }
        if (typeof el.click === 'function') {
          el.click();
          return { clicked: true, label: label.trim() };
        }
      }
      return { clicked: false };
    }, COOKIE_CONSENT_KEYWORDS);

    if (result?.clicked) {
      const label = result.label || 'unknown';
      if (!logger) {
        console.log(`[cookie-consent] clicked: "${label}"`);
      }
      logger?.info('browser:cookie-consent', '[cookie-consent] clicked', { label });
      await sleep(1_500);
      logger?.stageEnd('browser:cookie-consent', { clicked: true, label });
    } else {
      if (!logger) {
        console.log('[cookie-consent] no consent buttons found');
      }
      logger?.info('browser:cookie-consent', '[cookie-consent] no consent buttons found');
      logger?.stageEnd('browser:cookie-consent', { clicked: false });
    }
  } catch (err) {
    if (!logger) {
      console.log(`[cookie-consent] handler error: ${err?.message || err}`);
    }
    logger?.warn('browser:cookie-consent', '[cookie-consent] handler error', {
      message: err?.message || String(err),
    });
    logger?.stageEnd('browser:cookie-consent', {
      clicked: false,
      error: err?.message || String(err),
    });
  }
}

=======
>>>>>>> b0767bf1
async function collectBrowserSnapshot(page, {
  url,
  gotoOptions,
  selector,
  waitAfterMs,
  browserOptions,
  includeScreenshot = true,
<<<<<<< HEAD
},
logger) {
=======
}) {
>>>>>>> b0767bf1
  const opts = browserOptions || {};
  let navStatus = null;
  const onResponse = (resp) => {
    try {
      if (resp.request().resourceType() === 'document' && navStatus === null) {
        navStatus = resp.status();
      }
    } catch (_) {}
  };
  page.on('response', onResponse);
  try {
<<<<<<< HEAD
    logger?.stageStart('browser:navigate', {
      url,
      waitUntil: gotoOptions.waitUntil,
      timeout: gotoOptions.timeout,
    });
    try {
      await page.goto(url, gotoOptions);
      logger?.stageEnd('browser:navigate', { status: navStatus });
    } catch (err) {
      logger?.stageEnd('browser:navigate', {
        status: navStatus,
        error: err?.message || String(err),
      });
      throw err;
    }

    await handleCookieConsent(page, logger);

    logger?.stageStart('browser:wait-readiness', {
      waitAfterMs,
      waitUntil: gotoOptions.waitUntil,
    });
    try {
      await waitForPageReadiness(page, {
        ...opts,
        waitAfterMs,
      });
      logger?.stageEnd('browser:wait-readiness', {});
    } catch (err) {
      logger?.stageEnd('browser:wait-readiness', {
        error: err?.message || String(err),
      });
      throw err;
    }

    if (selector) {
      logger?.stageStart('browser:wait-selector', {
        selector,
        timeout: opts.fragmentTimeoutMs || 3_000,
      });
      try {
        await page.waitForSelector(selector, { timeout: opts.fragmentTimeoutMs || 3_000 });
        logger?.stageEnd('browser:wait-selector', { found: true });
      } catch (err) {
        logger?.stageEnd('browser:wait-selector', {
          found: false,
          message: err?.message || String(err),
        });
      }
    }

    logger?.stageStart('browser:detect-botwall', {});
    const blocked = await detectBotWall(page);
    logger?.stageEnd('browser:detect-botwall', { blocked });
    const finalUrl = page.url();
    logger?.stageStart('browser:extract-html', { selector: !!selector });
    let html;
    try {
      html = await extractHtml(page, selector);
      logger?.stageEnd('browser:extract-html', { length: html?.length || 0 });
    } catch (err) {
      logger?.stageEnd('browser:extract-html', {
        length: 0,
        error: err?.message || String(err),
      });
      throw err;
    }
=======
    await page.goto(url, gotoOptions);

    try {
      const lowerFrom = 'ABCDEFGHIJKLMNOPQRSTUVWXYZĄĆĘŁŃÓŚŹŻ';
      const lowerTo = 'abcdefghijklmnopqrstuvwxyząćęłńóśźż';
      const keywords = ['zgadzam', 'akceptuj', 'akceptuję', 'ok', 'accept', 'i agree', 'consent'];
      const keywordConditions = keywords
        .map((word) => `contains(translate(normalize-space(.), "${lowerFrom}", "${lowerTo}"), "${word}")`)
        .join(' or ');
      const keywordValueConditions = keywords
        .map((word) => `contains(translate(normalize-space(@value), "${lowerFrom}", "${lowerTo}"), "${word}")`)
        .join(' or ');
      const consentXPaths = [
        `//*[self::button or self::a or self::div or self::span or self::p or self::label][${keywordConditions}]`,
        `//input[(${keywordValueConditions})]`,
      ];

<<<<<<< HEAD
      let clickedConsent = false;

      for (const xpath of consentXPaths) {
        if (clickedConsent) break;
        // eslint-disable-next-line no-await-in-loop
        const handles = await page.$x(xpath);
        for (const handle of handles) {
          // eslint-disable-next-line no-await-in-loop
          const isVisible = await handle
            .evaluate((el) => {
              const style = window.getComputedStyle(el);
              const rect = el.getBoundingClientRect();
              if (!rect) return false;
              const hidden =
                style.visibility === 'hidden' ||
                style.display === 'none' ||
                rect.width === 0 ||
                rect.height === 0;
              return !hidden;
            })
            .catch(() => false);

          if (!isVisible) {
            // eslint-disable-next-line no-continue
            continue;
          }

          // eslint-disable-next-line no-await-in-loop
          const label = await handle
            .evaluate((el) => (el.innerText || el.textContent || el.value || '').trim())
            .catch(() => '');

          try {
            // eslint-disable-next-line no-await-in-loop
            await handle.click();
            console.log(`[cookie-consent] clicked: "${label || 'unknown'}"`);
            // eslint-disable-next-line no-await-in-loop
            await new Promise((resolve) => setTimeout(resolve, 1_500));
            clickedConsent = true;
            break;
          } catch (_) {
            // Continue searching other candidates if clicking failed
          }
        }
      }

      if (!clickedConsent) {
        console.log('[cookie-consent] no consent buttons found');
      }
=======
      const candidates = await page.$$(
  'button, a, div, span, p, label, input[type="button"], input[type="submit"]'
);

let clickedConsent = false;

for (const handle of candidates) {
  // eslint-disable-next-line no-await-in-loop
  const info = await handle.evaluate((el) => {
    const style = window.getComputedStyle(el);
    const rect = el.getBoundingClientRect();
    const hidden =
      style.visibility === 'hidden' ||
      style.display === 'none' ||
      rect.width === 0 ||
      rect.height === 0;

    const label = (el.innerText || el.textContent || el.value || '').trim();
    return { hidden, label };
  }).catch(() => ({ hidden: true, label: '' }));

  if (info.hidden) continue;

  const lower = info.label.toLowerCase();
  const match = ['zgadzam', 'akceptuj', 'akceptuję', 'ok', 'accept', 'i agree', 'consent']
    .some(k => lower.includes(k));

  if (!match) continue;

  try {
    // eslint-disable-next-line no-await-in-loop
    await handle.click();
    console.log(`[cookie-consent] clicked: "${info.label || 'unknown'}"`);
    // eslint-disable-next-line no-await-in-loop
    await new Promise(r => setTimeout(r, 1500));
    clickedConsent = true;
    break;
  } catch { /* szukaj dalej */ }
}

if (!clickedConsent) {
  console.log('[cookie-consent] no consent buttons found');
}
>>>>>>> c60b347 (Poprawka akceptowania cookies by miec wglad do strony i scrap danych)
    } catch (err) {
      console.log(`[cookie-consent] handler error: ${err?.message || err}`);
    }

    await waitForPageReadiness(page, {
      ...opts,
      waitAfterMs,
    });

    if (selector) {
      try {
        await page.waitForSelector(selector, { timeout: opts.fragmentTimeoutMs || 3_000 });
      } catch (_) {}
    }

    const blocked = await detectBotWall(page);
    const finalUrl = page.url();
    const html = await extractHtml(page, selector);
>>>>>>> b0767bf1
    const meta = await page.evaluate(() => {
      const byName = (n) => document.querySelector(`meta[name="${n}"]`)?.getAttribute('content')?.trim() || null;
      const byProp = (p) => document.querySelector(`meta[property="${p}"]`)?.getAttribute('content')?.trim() || null;
      const title = document.querySelector('title')?.textContent?.trim() || null;
      const desc = byName('description') || byProp('og:description') || null;
      const canonical = document.querySelector('link[rel="canonical"]')?.getAttribute('href') || null;
      const h1 = document.querySelector('h1')?.textContent?.trim() || null;
      const linksCount = document.querySelectorAll('a[href]').length;
      const textLen = document.body?.innerText?.length || 0;
      return { title, desc, canonical, h1, linksCount, textLen };
    });

    let screenshot_b64 = null;
    if (includeScreenshot) {
<<<<<<< HEAD
      logger?.stageStart('browser:screenshot', {});
      try {
        const png = await page.screenshot({ fullPage: true });
        screenshot_b64 = png.toString('base64');
        logger?.stageEnd('browser:screenshot', { captured: true, length: screenshot_b64.length });
      } catch (err) {
        logger?.stageEnd('browser:screenshot', {
          captured: false,
          message: err?.message || String(err),
        });
      }
=======
      try {
        const png = await page.screenshot({ fullPage: true });
        screenshot_b64 = png.toString('base64');
      } catch (_) {}
>>>>>>> b0767bf1
    }

    return {
      navStatus,
      finalUrl,
      blocked,
      html,
      meta,
      screenshot_b64,
      hash: sha256(html || ''),
    };
  } finally {
    page.off('response', onResponse);
  }
}

async function prepareForBotBypass(page) {
  try {
    const client = await page.target().createCDPSession();
    await client.send('Network.clearBrowserCookies').catch(() => {});
    await client.send('Network.clearBrowserCache').catch(() => {});
  } catch (_) {}
  await rotatePageProfile(page);
  await sleep(randomInt(...BOT_BYPASS_WAIT_RANGE_MS));
}

async function attemptBotBypass(page, {
  url,
  gotoOptions,
  selector,
  waitAfterMs,
  browserOptions,
  includeScreenshot,
<<<<<<< HEAD
  logger,
}) {
  const opts = browserOptions || {};
  logger?.stageStart('browser:bot-bypass', { url });
  try {
    await prepareForBotBypass(page);
    await applyNavigationHeaders(page, opts.headers || {});
    await warmUpOrigin(page, url, gotoOptions);
    await sleep(randomInt(...BOT_BYPASS_WAIT_RANGE_MS));

    const relaxedGoto = {
      ...gotoOptions,
      waitUntil: opts.retryWaitUntil || gotoOptions.waitUntil || 'domcontentloaded',
    };

    await humanizePageInteractions(page, page.__profile?.viewport);

    const snapshot = await collectBrowserSnapshot(page, {
      url,
      gotoOptions: relaxedGoto,
      selector,
      waitAfterMs,
      browserOptions: opts,
      includeScreenshot,
    }, logger);
    logger?.stageEnd('browser:bot-bypass', { blocked: snapshot.blocked, status: snapshot.navStatus });
    return snapshot;
  } catch (err) {
    logger?.stageEnd('browser:bot-bypass', {
      blocked: null,
      status: null,
      error: err?.message || String(err),
    });
    throw err;
  }
}

async function fetchBrowser(url, { selector, browserOptions = {}, logger } = {}) {
=======
}) {
  const opts = browserOptions || {};
  await prepareForBotBypass(page);
  await applyNavigationHeaders(page, opts.headers || {});
  await warmUpOrigin(page, url, gotoOptions);
  await sleep(randomInt(...BOT_BYPASS_WAIT_RANGE_MS));

  const relaxedGoto = {
    ...gotoOptions,
    waitUntil: opts.retryWaitUntil || gotoOptions.waitUntil || 'domcontentloaded',
  };

  await humanizePageInteractions(page, page.__profile?.viewport);

  return collectBrowserSnapshot(page, {
    url,
    gotoOptions: relaxedGoto,
    selector,
    waitAfterMs,
    browserOptions: opts,
    includeScreenshot,
  });
}

async function fetchBrowser(url, { selector, browserOptions = {} } = {}) {
>>>>>>> b0767bf1
  const startedAt = Date.now();

  await ensurePuppeteer();

  let page = null;
  const navigationTimeout = browserOptions.navigationTimeoutMs || browserOptions.timeoutMs || BROWSER_TIMEOUT_MS;
  let waitUntil = browserOptions.waitUntil || browserOptions.navigationWaitUntil || BROWSER_DEFAULT_WAIT_UNTIL;
  const opts = browserOptions || {};

  if (Array.isArray(waitUntil) && waitUntil.length === 0) {
    waitUntil = BROWSER_DEFAULT_WAIT_UNTIL;
  }

  const gotoOptions = {
    timeout: navigationTimeout,
  };
  if (Array.isArray(waitUntil)) {
    gotoOptions.waitUntil = waitUntil;
  } else if (typeof waitUntil === 'string') {
    const trimmed = waitUntil.trim();
    if (trimmed && trimmed !== 'manual' && trimmed !== 'none') {
      gotoOptions.waitUntil = trimmed;
    }
  } else {
    gotoOptions.waitUntil = BROWSER_DEFAULT_WAIT_UNTIL;
  }

  const waitAfterMs =
    typeof browserOptions.waitAfterMs === 'number'
      ? browserOptions.waitAfterMs
      : typeof browserOptions.extraWaitMs === 'number'
        ? browserOptions.extraWaitMs
        : BROWSER_EXTRA_WAIT_MS;
<<<<<<< HEAD

  try {
    logger?.stageStart('browser:acquire-page', {});
    try {
      page = await acquirePage();
      logger?.stageEnd('browser:acquire-page', { acquired: true });
    } catch (err) {
      logger?.stageEnd('browser:acquire-page', {
        acquired: false,
        error: err?.message || String(err),
      });
      throw err;
    }

    logger?.stageStart('browser:configure-page', {
      headers: Object.keys(opts.headers || {}),
    });
    try {
      await ensurePageProfile(page);
      await applyNavigationHeaders(page, opts.headers || {});
      logger?.stageEnd('browser:configure-page', {
        viewport: page.__profile?.viewport || null,
      });
    } catch (err) {
      logger?.stageEnd('browser:configure-page', {
        viewport: page.__profile?.viewport || null,
        error: err?.message || String(err),
      });
      throw err;
    }

    const includeScreenshot = opts.captureScreenshot !== false;

    logger?.stageStart('browser:collect', {
      includeScreenshot,
      waitAfterMs,
      waitUntil: gotoOptions.waitUntil,
    });
    let snapshot;
    try {
      snapshot = await collectBrowserSnapshot(page, {
        url,
        gotoOptions,
        selector,
        waitAfterMs,
        browserOptions: opts,
        includeScreenshot,
      }, logger);
      logger?.stageEnd('browser:collect', {
        blocked: snapshot.blocked,
        status: snapshot.navStatus,
        finalUrl: snapshot.finalUrl,
      });
    } catch (err) {
      logger?.stageEnd('browser:collect', {
        blocked: null,
        status: null,
        error: err?.message || String(err),
      });
      throw err;
    }

    const needsBypass =
      snapshot.blocked ||
      (snapshot.navStatus && [401, 403, 429].includes(snapshot.navStatus)) ||
      (opts.forceBotBypass === true && snapshot.navStatus && snapshot.navStatus >= 300);

    if (needsBypass && opts.disableBotBypass !== true) {
      logger?.info('browser:collect', 'Attempting bot bypass', {
        blocked: snapshot.blocked,
        status: snapshot.navStatus,
      });
      try {
        snapshot = await attemptBotBypass(page, {
          url,
          gotoOptions,
          selector,
          waitAfterMs,
          browserOptions: opts,
          includeScreenshot,
          logger,
        });
      } catch (err) {
        logger?.warn('browser:bot-bypass', 'Bypass attempt failed', {
          message: err?.message || String(err),
        });
        if (!snapshot.blocked) {
          throw err;
        }
      }
    }

=======

  try {
    page = await acquirePage();
    await ensurePageProfile(page);
    await applyNavigationHeaders(page, opts.headers || {});

    const includeScreenshot = opts.captureScreenshot !== false;

    let snapshot = await collectBrowserSnapshot(page, {
      url,
      gotoOptions,
      selector,
      waitAfterMs,
      browserOptions: opts,
      includeScreenshot,
    });

    const needsBypass =
      snapshot.blocked ||
      (snapshot.navStatus && [401, 403, 429].includes(snapshot.navStatus)) ||
      (opts.forceBotBypass === true && snapshot.navStatus && snapshot.navStatus >= 300);

    if (needsBypass && opts.disableBotBypass !== true) {
      try {
        snapshot = await attemptBotBypass(page, {
          url,
          gotoOptions,
          selector,
          waitAfterMs,
          browserOptions: opts,
          includeScreenshot,
        });
      } catch (err) {
        if (!snapshot.blocked) {
          throw err;
        }
      }
    }

>>>>>>> b0767bf1
    const http_status = snapshot.navStatus || 200;

    return {
      mode: 'browser',
      startedAt,
      finishedAt: Date.now(),
      final_url: snapshot.finalUrl || url,
      http_status,
      html: snapshot.html,
      meta: snapshot.meta,
      hash: snapshot.hash,
      blocked: !!snapshot.blocked,
      block_reason: snapshot.blocked ? 'BOT_PROTECTION' : null,
      screenshot_b64: snapshot.screenshot_b64,
    };
  } finally {
    if (page) {
<<<<<<< HEAD
      logger?.stageStart('browser:release-page', {});
      try {
        await releasePage(page);
        logger?.stageEnd('browser:release-page', { released: true });
      } catch (err) {
        logger?.stageEnd('browser:release-page', {
          released: false,
          error: err?.message || String(err),
        });
      }
=======
      await releasePage(page);
>>>>>>> b0767bf1
    }
  }
}

// ---- Warstwa retry ----
<<<<<<< HEAD
async function scanUrl({ url, tryb, selector, browserOptions = {}, staticOptions = {}, logger }) {
=======
async function scanUrl({ url, tryb, selector, browserOptions = {}, staticOptions = {} }) {
>>>>>>> b0767bf1
  const normUrl = normalizeUrl(url);
  let lastErr = null;

  for (let i = 0; i <= MAX_RETRIES; i++) {
    logger?.stageStart('scan-attempt', { attempt: i + 1, mode: tryb, url: normUrl });
    try {
      if (tryb === 'browser') {
<<<<<<< HEAD
        const result = await fetchBrowser(normUrl, { selector, browserOptions, logger });
        logger?.stageEnd('scan-attempt', {
          attempt: i + 1,
          outcome: 'success',
          mode: result.mode,
          status: result.http_status,
          blocked: result.blocked,
        });
        return result;
      }
      const result = await fetchStatic(normUrl, { selector, ...staticOptions, logger });
      logger?.stageEnd('scan-attempt', {
        attempt: i + 1,
        outcome: 'success',
        mode: result.mode,
        status: result.http_status,
        blocked: false,
      });
      return result;
=======
        return await fetchBrowser(normUrl, { selector, browserOptions });
      }
      return await fetchStatic(normUrl, { selector, ...staticOptions });
>>>>>>> b0767bf1
    } catch (e) {
      lastErr = e;
      logger?.stageEnd('scan-attempt', {
        attempt: i + 1,
        outcome: 'error',
        message: e?.message || String(e),
      });
      if (i < MAX_RETRIES) await sleep(500 + i * 300);
    }
  }
  logger?.error('scan', 'All attempts failed', {
    attempts: MAX_RETRIES + 1,
    lastError: lastErr?.message || String(lastErr),
  });
  throw lastErr;
}

// ---- PG helpers ----
async function withPg(tx) {
  const client = await pool.connect();
  try {
    return await tx(client);
  } finally {
    client.release();
  }
}

// Planowanie: tworzymy zadania dla monitorów, którym minął interwał
async function scheduleDue({ onlyMonitorId = null } = {}) {
  if (onlyMonitorId && !isUuid(onlyMonitorId)) {
    throw new Error('INVALID_MONITOR_ID');
  }
  return withPg(async (pg) => {
    try {
      await pg.query('BEGIN');

      if (onlyMonitorId) {
        const r = await pg.query(
          `INSERT INTO zadania_skanu (id, monitor_id, zaplanowano_at, status)
           VALUES (gen_random_uuid(), $1, NOW(), 'oczekuje')
           RETURNING id`,
          [onlyMonitorId]
        );
        await pg.query('COMMIT');
        return r.rowCount || 0;
      }

      const dueSQL = `
        WITH ostatnie AS (
          SELECT m.id AS monitor_id,
                 m.interwal_sec,
                 MAX(z.zaplanowano_at) AS last_plan
          FROM monitory m
          LEFT JOIN zadania_skanu z ON z.monitor_id = m.id
          WHERE m.aktywny = true
          GROUP BY m.id, m.interwal_sec
        ),
        due AS (
          SELECT o.monitor_id
          FROM ostatnie o
          WHERE o.last_plan IS NULL
             OR EXTRACT(EPOCH FROM (NOW() - o.last_plan)) >= o.interwal_sec
        )
        INSERT INTO zadania_skanu (id, monitor_id, zaplanowano_at, status)
        SELECT gen_random_uuid(), monitor_id, NOW(), 'oczekuje'
        FROM due
        LIMIT $1
        RETURNING id
      `;
      const r = await pg.query(dueSQL, [SCHEDULE_BATCH_LIMIT]);
      await pg.query('COMMIT');
      return r.rowCount || 0;
    } catch (e) {
      try { await pg.query('ROLLBACK'); } catch {}
      throw e;
    }
  });
}


// Pobierz paczkę do realizacji i zarezerwuj
async function claimBatch(limit) {
  return withPg(async (pg) => {
    try {
      await pg.query('BEGIN');
      const res = await pg.query(
        `
        UPDATE zadania_skanu
           SET status = 'przetwarzanie',
               rozpoczecie_at = NOW()
         WHERE id IN (
           SELECT id
             FROM zadania_skanu
            WHERE status = 'oczekuje'
            ORDER BY zaplanowano_at ASC
            LIMIT $1
            FOR UPDATE SKIP LOCKED
         )
         RETURNING id, monitor_id
        `,
        [limit]
      );
      await pg.query('COMMIT');
      return res.rows;
    } catch (e) {
      try { await pg.query('ROLLBACK'); } catch {}
      throw e;
    }
  });
}


// Wczytaj konfigurację monitora
async function loadMonitor(pg, monitor_id) {
  const { rows } = await pg.query(
    `SELECT id, url, tryb_skanu, css_selector
       FROM monitory
      WHERE id = $1`,
    [monitor_id]
  );
  return rows[0];
}

// Finalizacja zadania dopasowana do Twojej tabeli
async function finishTask(taskId, { status, blad_opis, tresc_hash, snapshot_mongo_id }) {
  await withPg(async (pg) => {
    await pg.query(
      `UPDATE zadania_skanu
          SET status = $2,
              zakonczenie_at = NOW(),
              blad_opis = $3,
              tresc_hash = $4,
              snapshot_mongo_id = $5
        WHERE id = $1`,
      [taskId, status, blad_opis || null, tresc_hash || null, snapshot_mongo_id || null]
    );
  });
}

// ---- Worker ----
const queue = new PQueue({ concurrency: MAX_CONCURRENCY });

async function processTask(task) {
  const { id: taskId, monitor_id } = task;
  const logger = createRunLogger({ taskId, monitorId: monitor_id });
  const startedAt = Date.now();
  let finalStatus = 'unknown';
  let finalHash = null;
  let finalSnapshotId = null;
  let finalError = null;

<<<<<<< HEAD
  logger.headerStart({ taskId, monitorId: monitor_id });

  try {
    logger.stageStart('validate-identifiers', { taskId, monitorId: monitor_id });
    const validTaskId = isUuid(taskId);
    const validMonitorId = isUuid(monitor_id);
    if (!validTaskId || !validMonitorId) {
      logger.stageEnd('validate-identifiers', { validTaskId, validMonitorId, outcome: 'invalid' });
      finalStatus = 'blad';
      finalError = 'INVALID_UUID';
      logger.error('validate-identifiers', 'Invalid UUID detected', { validTaskId, validMonitorId });
      logger.stageStart('pg:finish-task', { status: 'blad' });
      try {
        await finishTask(taskId, {
          status: 'blad',
          blad_opis: 'INVALID_UUID',
          tresc_hash: null,
          snapshot_mongo_id: null,
        });
        logger.stageEnd('pg:finish-task', { status: 'blad' });
      } catch (finishErr) {
        logger.stageEnd('pg:finish-task', {
          status: 'blad',
          error: finishErr?.message || String(finishErr),
        });
        logger.error('pg:finish-task', 'Failed to update task status', {
          message: finishErr?.message || String(finishErr),
        });
      }
      return;
    }
    logger.stageEnd('validate-identifiers', { validTaskId, validMonitorId, outcome: 'ok' });

    logger.stageStart('load-monitor', { monitorId: monitor_id });
    const monitor = await withPg((pg) => loadMonitor(pg, monitor_id));
    if (!monitor) {
      logger.stageEnd('load-monitor', { outcome: 'not-found' });
      finalStatus = 'blad';
      finalError = 'MONITOR_NOT_FOUND';
      logger.error('load-monitor', 'Monitor not found', {});
      logger.stageStart('pg:finish-task', { status: 'blad' });
      try {
        await finishTask(taskId, {
          status: 'blad',
          blad_opis: 'MONITOR_NOT_FOUND',
          tresc_hash: null,
          snapshot_mongo_id: null,
        });
        logger.stageEnd('pg:finish-task', { status: 'blad' });
      } catch (finishErr) {
        logger.stageEnd('pg:finish-task', {
          status: 'blad',
          error: finishErr?.message || String(finishErr),
        });
        logger.error('pg:finish-task', 'Failed to update task status', {
          message: finishErr?.message || String(finishErr),
        });
      }
      return;
    }
    logger.stageEnd('load-monitor', {
      outcome: 'found',
      tryb_skanu: monitor.tryb_skanu,
      url: monitor.url,
    });

    logger.stageStart('parse-behavior', { hasSelector: !!monitor.css_selector });
    const { selector, staticOptions, browserOptions } = parseMonitorBehavior(monitor.css_selector || null);
    logger.stageEnd('parse-behavior', {
      selectorPreview: selector ? selector.slice(0, 120) : null,
      staticOptionKeys: Object.keys(staticOptions || {}),
      browserOptionKeys: Object.keys(browserOptions || {}),
    });
=======
  const monitor = await withPg((pg) => loadMonitor(pg, monitor_id));
  if (!monitor) {
    await finishTask(taskId, {
      status: 'blad',
      blad_opis: 'MONITOR_NOT_FOUND',
      tresc_hash: null,
      snapshot_mongo_id: null,
    });
    return;
  }

  const url = monitor.url;
  const tryb = (monitor.tryb_skanu || 'static').toLowerCase() === 'browser' ? 'browser' : 'static';
  const { selector, staticOptions, browserOptions } = parseMonitorBehavior(monitor.css_selector || null);

  try {
    const result = await scanUrl({ url, tryb, selector, browserOptions, staticOptions });
>>>>>>> b0767bf1

    const tryb = (monitor.tryb_skanu || 'static').toLowerCase() === 'browser' ? 'browser' : 'static';
    const url = monitor.url;
    logger.info('determine-mode', 'Resolved scan mode', {
      tryb,
      url,
      selectorPreview: selector ? selector.slice(0, 120) : null,
    });

    logger.stageStart('scan', { url, tryb });
    const result = await scanUrl({ url, tryb, selector, browserOptions, staticOptions, logger });
    logger.stageEnd('scan', {
      mode: result.mode,
      http_status: result.http_status,
      blocked: result.blocked,
      hash: result.hash,
      finalUrl: result.final_url,
    });

    logger.stageStart('mongo:save-snapshot', { mode: result.mode });
    let snapshotId;
    try {
      snapshotId = await saveSnapshotToMongo({
        monitor_id,
        url,
        ts: new Date(),
        mode: result.mode,
        final_url: result.final_url,
        html: result.html,
        meta: result.meta,
        hash: result.hash,
        blocked: !!result.blocked,
        block_reason: result.block_reason || null,
        screenshot_b64: result.screenshot_b64 || null,
      });
      logger.stageEnd('mongo:save-snapshot', {
        snapshotId,
        htmlLength: result.html ? result.html.length : 0,
      });
    } catch (err) {
      logger.stageEnd('mongo:save-snapshot', {
        snapshotId: null,
        error: err?.message || String(err),
      });
      throw err;
    }

    finalSnapshotId = snapshotId;
    finalHash = result.hash;

    if (result.blocked) {
      finalStatus = 'blad';
      finalError = result.block_reason || 'BOT_PROTECTION';
      logger.warn('scan', 'Result blocked by bot protection', {
        reason: finalError,
        status: result.http_status,
      });
      logger.stageStart('pg:finish-task', { status: 'blad' });
      try {
        await finishTask(taskId, {
          status: 'blad',
          blad_opis: result.block_reason || 'BOT_PROTECTION',
          tresc_hash: null,
          snapshot_mongo_id: snapshotId,
        });
        logger.stageEnd('pg:finish-task', { status: 'blad' });
      } catch (finishErr) {
        logger.stageEnd('pg:finish-task', {
          status: 'blad',
          error: finishErr?.message || String(finishErr),
        });
        logger.error('pg:finish-task', 'Failed to update task status', {
          message: finishErr?.message || String(finishErr),
        });
      }
      return;
    }

    logger.stageStart('pg:finish-task', { status: 'ok' });
    try {
      await finishTask(taskId, {
        status: 'ok',
        blad_opis: null,
        tresc_hash: result.hash,
        snapshot_mongo_id: snapshotId,
      });
      logger.stageEnd('pg:finish-task', { status: 'ok' });
    } catch (finishErr) {
      logger.stageEnd('pg:finish-task', {
        status: 'ok',
        error: finishErr?.message || String(finishErr),
      });
      logger.error('pg:finish-task', 'Failed to update task status', {
        message: finishErr?.message || String(finishErr),
      });
      throw finishErr;
    }
    finalStatus = 'ok';
  } catch (e) {
    finalStatus = 'blad';
    finalError = e?.message || String(e);
    logger.error('run', 'Unhandled error during task', {
      message: finalError,
      stack: e?.stack,
    });
    try {
      logger.stageStart('pg:finish-task', { status: 'blad' });
      await finishTask(taskId, {
        status: 'blad',
        blad_opis: finalError.slice(0, 500),
        tresc_hash: null,
        snapshot_mongo_id: null,
      });
      logger.stageEnd('pg:finish-task', { status: 'blad' });
    } catch (finishErr) {
      logger.stageEnd('pg:finish-task', {
        status: 'blad',
        error: finishErr?.message || String(finishErr),
      });
      logger.error('pg:finish-task', 'Failed to update task status', {
        message: finishErr?.message || String(finishErr),
      });
    }
  } finally {
    logger.headerEnd({
      status: finalStatus,
      durationMs: Date.now() - startedAt,
      snapshotId: finalSnapshotId,
      hash: finalHash,
      error: finalError,
    });
  }
}



async function runExecutionCycle() {
  // 1) planowanie
  try {
    const planned = await scheduleDue();
    if (planned) console.log(`[plan] dodano zadań: ${planned}`);
  } catch (e) {
    console.error('[plan] błąd planowania:', e.message);
  }

  // 2) pobranie paczki
  let tasks = [];
  try {
    tasks = await claimBatch(MAX_CONCURRENCY);
  } catch (e) {
    console.error('[claim] błąd rezerwacji:', e.message);
  }

  // 3) wykonanie
  for (const t of tasks) {
    queue.add(() => processTask(t)).catch((e) =>
      console.error('[task] błąd krytyczny:', e)
    );
  }

  // 4) poczekaj na zakończenie kolejki przed wyjściem w trybie --once
  await queue.onIdle();
}

// ---- RESET ----
async function resetData() {
  // Postgres: TRUNCATE zadania_skanu
  await withPg(async (pg) => {
    await pg.query('TRUNCATE TABLE zadania_skanu;');
  });
  console.log('[reset] TRUNCATE zadania_skanu OK');

  // Mongo: wyczyść snapshots
  const deleted = await clearMongoSnapshots();
  console.log(`[reset] Mongo snapshots usuniętych: ${deleted}`);
}

// ---- Bootstrap ----
async function sanityChecks() {
  const { rows } = await pool.query('SELECT current_database() AS db, current_user AS usr');
  console.log('PG OK:', rows[0]);
  const db = await ensureMongo();
  await db.command({ ping: 1 });
  console.log('Mongo OK');
}

async function main() {
  // parse CLI
  const args = process.argv.slice(2);
  const has = (flag) => args.includes(flag);
  const getArg = (name) => {
    const idx = args.indexOf(name);
    if (idx >= 0 && idx + 1 < args.length) return args[idx + 1];
    return null;
    };

  if (has('--reset')) {
    await sanityChecks();
    await resetData();
    return;
  }

  await sanityChecks();

  const once = has('--once');
  const monitorId = getArg('--monitor-id');
  if (monitorId && !isUuid(monitorId)) {
    console.error(`[cli] invalid monitor id: ${monitorId}`);
    process.exit(1);
  }

  if (once && monitorId) {
    // Jednorazowy scan konkretnego monitora (bez globalnego planowania)
    console.log(`[once] uruchamiam jednorazowy scan monitora ${monitorId}`);
    // zaplanuj pojedyncze zadanie dla tego monitora
    await scheduleDue({ onlyMonitorId: monitorId });
    await runExecutionCycle();
    return;
  }

  if (once) {
    console.log('[once] pojedynczy cykl: planowanie + wykonanie');
    await runExecutionCycle();
    return;
  }

  console.log(`[loop] start pętli co ${LOOP_MS} ms`);
  // pierwsze odpalenie od razu
  await runExecutionCycle();

  // cyklicznie
  setInterval(async () => {
    try {
      await runExecutionCycle();
    } catch (e) {
      console.error('[loop] cykl błąd:', e?.message || e);
    }
  }, LOOP_MS);
}

// Start
main().catch((e) => {
  console.error('FATAL:', e);
  process.exit(1);
});
<|MERGE_RESOLUTION|>--- conflicted
+++ resolved
@@ -87,7 +87,6 @@
     timezone: 'Europe/Warsaw',
   },
 ];
-<<<<<<< HEAD
 
 const COOKIE_CONSENT_KEYWORDS = [
   'zgadzam',
@@ -98,8 +97,6 @@
   'i agree',
   'consent',
 ];
-=======
->>>>>>> b0767bf1
 
 // ---- Stan globalny Puppeteer ----
 
@@ -180,7 +177,6 @@
   return { ...DESKTOP_PROFILES[randomInt(0, DESKTOP_PROFILES.length - 1)] };
 }
 
-<<<<<<< HEAD
 const UUID_REGEX = /^[0-9a-f]{8}-[0-9a-f]{4}-[1-5][0-9a-f]{3}-[89ab][0-9a-f]{3}-[0-9a-f]{12}$/i;
 
 function isUuid(value) {
@@ -245,8 +241,6 @@
   };
 }
 
-=======
->>>>>>> b0767bf1
 // css_selector może być zwykłym selektorem lub JSON-em np.:
 // { "selector": "#app", "browserOptions": { "waitForSelector": "#loaded", "scrollToBottom": true } }
 function parseMonitorBehavior(rawSelector) {
@@ -425,7 +419,6 @@
     defaultViewport: { width: 1366, height: 900 },
   };
 }
-<<<<<<< HEAD
 
 async function getBrowser() {
   if (!browserPromise) {
@@ -488,70 +481,6 @@
   } catch (_) {}
 }
 
-=======
-
-async function getBrowser() {
-  if (!browserPromise) {
-    const { puppeteer: pptr } = await ensurePuppeteer();
-    browserPromise = pptr
-      .launch(buildLaunchOptions())
-      .catch((err) => {
-        browserPromise = null;
-        throw err;
-      });
-  }
-  return browserPromise;
-}
-
-async function configurePage(page) {
-  try {
-    await page.setJavaScriptEnabled(true);
-  } catch (_) {}
-  try {
-    await page.setBypassCSP(true);
-  } catch (_) {}
-  page.setDefaultNavigationTimeout(BROWSER_TIMEOUT_MS);
-  page.setDefaultTimeout(BROWSER_TIMEOUT_MS);
-}
-
-async function createPage() {
-  const browser = await getBrowser();
-  const page = await browser.newPage();
-  await configurePage(page);
-  await rotatePageProfile(page);
-  allocatedPages += 1;
-  return page;
-}
-
-async function acquirePage() {
-  if (pagePool.length) {
-    return pagePool.pop();
-  }
-
-  if (allocatedPages < BROWSER_MAX_PAGES) {
-    return createPage();
-  }
-
-  return new Promise((resolve) => {
-    waitingResolvers.push(resolve);
-  });
-}
-
-function cleanupPageListeners(page) {
-  if (!page || typeof page.removeAllListeners !== 'function') return;
-  page.removeAllListeners('response');
-  page.removeAllListeners('console');
-  page.removeAllListeners('requestfailed');
-}
-
-async function resetPage(page) {
-  if (!page || page.isClosed()) return;
-  try {
-    await page.goto('about:blank', { waitUntil: 'load', timeout: 10_000 });
-  } catch (_) {}
-}
-
->>>>>>> b0767bf1
 async function releasePage(page) {
   if (!page) return;
   if (page.isClosed?.()) {
@@ -671,7 +600,6 @@
   if (Array.isArray(waitForResponseIncludes)) {
     responseIncludes.push(
       ...waitForResponseIncludes.filter((v) => typeof v === 'string' && v.trim())
-<<<<<<< HEAD
     );
   }
 
@@ -744,65 +672,6 @@
     });
     throw err;
   }
-=======
-    );
-  }
-
-  for (const fragment of responseIncludes) {
-    try {
-      await page.waitForResponse((resp) => {
-        try {
-          return resp.url().includes(fragment);
-        } catch (_) {
-          return false;
-        }
-      }, { timeout: waitForResponseTimeoutMs });
-    } catch (_) {}
-  }
-
-  if (Array.isArray(evaluateAfterNavigationScripts)) {
-    for (const script of evaluateAfterNavigationScripts) {
-      if (typeof script !== 'string' || !script.trim()) continue;
-      try {
-        await page.evaluate((source) => {
-          try {
-            return window.eval(source);
-          } catch (_) {
-            return null;
-          }
-        }, script);
-      } catch (_) {}
-    }
-  }
-
-  if (shouldScroll) {
-    await autoScroll(page, scrollConfig);
-  }
-
-  if (waitAfterMs > 0) {
-    await sleep(waitAfterMs);
-  }
-}
-
-
-// ---- Tryb STATIC ----
-async function fetchStatic(url, { selector, headers = {}, fetchOptions = {} } = {}) {
-  const startedAt = Date.now();
-  const res = await fetchWithTimeout(
-    url,
-    {
-      redirect: 'follow',
-      headers: {
-        'user-agent': USER_AGENT,
-        'accept': 'text/html,application/xhtml+xml,application/xml;q=0.9,*/*;q=0.8',
-        ...headers,
-      },
-      ...fetchOptions,
-    },
-    STATIC_TIMEOUT_MS,
-    'Static timeout'
-  );
->>>>>>> b0767bf1
 
   const finalUrl = res.url || url;
   const status = res.status;
@@ -902,7 +771,6 @@
   return html;
 }
 
-<<<<<<< HEAD
 async function handleCookieConsent(page, logger) {
   logger?.stageStart('browser:cookie-consent', {});
   try {
@@ -973,8 +841,6 @@
   }
 }
 
-=======
->>>>>>> b0767bf1
 async function collectBrowserSnapshot(page, {
   url,
   gotoOptions,
@@ -982,12 +848,8 @@
   waitAfterMs,
   browserOptions,
   includeScreenshot = true,
-<<<<<<< HEAD
 },
 logger) {
-=======
-}) {
->>>>>>> b0767bf1
   const opts = browserOptions || {};
   let navStatus = null;
   const onResponse = (resp) => {
@@ -999,7 +861,6 @@
   };
   page.on('response', onResponse);
   try {
-<<<<<<< HEAD
     logger?.stageStart('browser:navigate', {
       url,
       waitUntil: gotoOptions.waitUntil,
@@ -1067,25 +928,6 @@
       });
       throw err;
     }
-=======
-    await page.goto(url, gotoOptions);
-
-    try {
-      const lowerFrom = 'ABCDEFGHIJKLMNOPQRSTUVWXYZĄĆĘŁŃÓŚŹŻ';
-      const lowerTo = 'abcdefghijklmnopqrstuvwxyząćęłńóśźż';
-      const keywords = ['zgadzam', 'akceptuj', 'akceptuję', 'ok', 'accept', 'i agree', 'consent'];
-      const keywordConditions = keywords
-        .map((word) => `contains(translate(normalize-space(.), "${lowerFrom}", "${lowerTo}"), "${word}")`)
-        .join(' or ');
-      const keywordValueConditions = keywords
-        .map((word) => `contains(translate(normalize-space(@value), "${lowerFrom}", "${lowerTo}"), "${word}")`)
-        .join(' or ');
-      const consentXPaths = [
-        `//*[self::button or self::a or self::div or self::span or self::p or self::label][${keywordConditions}]`,
-        `//input[(${keywordValueConditions})]`,
-      ];
-
-<<<<<<< HEAD
       let clickedConsent = false;
 
       for (const xpath of consentXPaths) {
@@ -1135,51 +977,6 @@
       if (!clickedConsent) {
         console.log('[cookie-consent] no consent buttons found');
       }
-=======
-      const candidates = await page.$$(
-  'button, a, div, span, p, label, input[type="button"], input[type="submit"]'
-);
-
-let clickedConsent = false;
-
-for (const handle of candidates) {
-  // eslint-disable-next-line no-await-in-loop
-  const info = await handle.evaluate((el) => {
-    const style = window.getComputedStyle(el);
-    const rect = el.getBoundingClientRect();
-    const hidden =
-      style.visibility === 'hidden' ||
-      style.display === 'none' ||
-      rect.width === 0 ||
-      rect.height === 0;
-
-    const label = (el.innerText || el.textContent || el.value || '').trim();
-    return { hidden, label };
-  }).catch(() => ({ hidden: true, label: '' }));
-
-  if (info.hidden) continue;
-
-  const lower = info.label.toLowerCase();
-  const match = ['zgadzam', 'akceptuj', 'akceptuję', 'ok', 'accept', 'i agree', 'consent']
-    .some(k => lower.includes(k));
-
-  if (!match) continue;
-
-  try {
-    // eslint-disable-next-line no-await-in-loop
-    await handle.click();
-    console.log(`[cookie-consent] clicked: "${info.label || 'unknown'}"`);
-    // eslint-disable-next-line no-await-in-loop
-    await new Promise(r => setTimeout(r, 1500));
-    clickedConsent = true;
-    break;
-  } catch { /* szukaj dalej */ }
-}
-
-if (!clickedConsent) {
-  console.log('[cookie-consent] no consent buttons found');
-}
->>>>>>> c60b347 (Poprawka akceptowania cookies by miec wglad do strony i scrap danych)
     } catch (err) {
       console.log(`[cookie-consent] handler error: ${err?.message || err}`);
     }
@@ -1198,7 +995,6 @@
     const blocked = await detectBotWall(page);
     const finalUrl = page.url();
     const html = await extractHtml(page, selector);
->>>>>>> b0767bf1
     const meta = await page.evaluate(() => {
       const byName = (n) => document.querySelector(`meta[name="${n}"]`)?.getAttribute('content')?.trim() || null;
       const byProp = (p) => document.querySelector(`meta[property="${p}"]`)?.getAttribute('content')?.trim() || null;
@@ -1213,7 +1009,6 @@
 
     let screenshot_b64 = null;
     if (includeScreenshot) {
-<<<<<<< HEAD
       logger?.stageStart('browser:screenshot', {});
       try {
         const png = await page.screenshot({ fullPage: true });
@@ -1225,12 +1020,6 @@
           message: err?.message || String(err),
         });
       }
-=======
-      try {
-        const png = await page.screenshot({ fullPage: true });
-        screenshot_b64 = png.toString('base64');
-      } catch (_) {}
->>>>>>> b0767bf1
     }
 
     return {
@@ -1264,7 +1053,6 @@
   waitAfterMs,
   browserOptions,
   includeScreenshot,
-<<<<<<< HEAD
   logger,
 }) {
   const opts = browserOptions || {};
@@ -1303,33 +1091,6 @@
 }
 
 async function fetchBrowser(url, { selector, browserOptions = {}, logger } = {}) {
-=======
-}) {
-  const opts = browserOptions || {};
-  await prepareForBotBypass(page);
-  await applyNavigationHeaders(page, opts.headers || {});
-  await warmUpOrigin(page, url, gotoOptions);
-  await sleep(randomInt(...BOT_BYPASS_WAIT_RANGE_MS));
-
-  const relaxedGoto = {
-    ...gotoOptions,
-    waitUntil: opts.retryWaitUntil || gotoOptions.waitUntil || 'domcontentloaded',
-  };
-
-  await humanizePageInteractions(page, page.__profile?.viewport);
-
-  return collectBrowserSnapshot(page, {
-    url,
-    gotoOptions: relaxedGoto,
-    selector,
-    waitAfterMs,
-    browserOptions: opts,
-    includeScreenshot,
-  });
-}
-
-async function fetchBrowser(url, { selector, browserOptions = {} } = {}) {
->>>>>>> b0767bf1
   const startedAt = Date.now();
 
   await ensurePuppeteer();
@@ -1363,7 +1124,6 @@
       : typeof browserOptions.extraWaitMs === 'number'
         ? browserOptions.extraWaitMs
         : BROWSER_EXTRA_WAIT_MS;
-<<<<<<< HEAD
 
   try {
     logger?.stageStart('browser:acquire-page', {});
@@ -1456,47 +1216,6 @@
       }
     }
 
-=======
-
-  try {
-    page = await acquirePage();
-    await ensurePageProfile(page);
-    await applyNavigationHeaders(page, opts.headers || {});
-
-    const includeScreenshot = opts.captureScreenshot !== false;
-
-    let snapshot = await collectBrowserSnapshot(page, {
-      url,
-      gotoOptions,
-      selector,
-      waitAfterMs,
-      browserOptions: opts,
-      includeScreenshot,
-    });
-
-    const needsBypass =
-      snapshot.blocked ||
-      (snapshot.navStatus && [401, 403, 429].includes(snapshot.navStatus)) ||
-      (opts.forceBotBypass === true && snapshot.navStatus && snapshot.navStatus >= 300);
-
-    if (needsBypass && opts.disableBotBypass !== true) {
-      try {
-        snapshot = await attemptBotBypass(page, {
-          url,
-          gotoOptions,
-          selector,
-          waitAfterMs,
-          browserOptions: opts,
-          includeScreenshot,
-        });
-      } catch (err) {
-        if (!snapshot.blocked) {
-          throw err;
-        }
-      }
-    }
-
->>>>>>> b0767bf1
     const http_status = snapshot.navStatus || 200;
 
     return {
@@ -1514,7 +1233,6 @@
     };
   } finally {
     if (page) {
-<<<<<<< HEAD
       logger?.stageStart('browser:release-page', {});
       try {
         await releasePage(page);
@@ -1525,19 +1243,12 @@
           error: err?.message || String(err),
         });
       }
-=======
-      await releasePage(page);
->>>>>>> b0767bf1
     }
   }
 }
 
 // ---- Warstwa retry ----
-<<<<<<< HEAD
 async function scanUrl({ url, tryb, selector, browserOptions = {}, staticOptions = {}, logger }) {
-=======
-async function scanUrl({ url, tryb, selector, browserOptions = {}, staticOptions = {} }) {
->>>>>>> b0767bf1
   const normUrl = normalizeUrl(url);
   let lastErr = null;
 
@@ -1545,7 +1256,6 @@
     logger?.stageStart('scan-attempt', { attempt: i + 1, mode: tryb, url: normUrl });
     try {
       if (tryb === 'browser') {
-<<<<<<< HEAD
         const result = await fetchBrowser(normUrl, { selector, browserOptions, logger });
         logger?.stageEnd('scan-attempt', {
           attempt: i + 1,
@@ -1565,11 +1275,6 @@
         blocked: false,
       });
       return result;
-=======
-        return await fetchBrowser(normUrl, { selector, browserOptions });
-      }
-      return await fetchStatic(normUrl, { selector, ...staticOptions });
->>>>>>> b0767bf1
     } catch (e) {
       lastErr = e;
       logger?.stageEnd('scan-attempt', {
@@ -1721,7 +1426,6 @@
   let finalSnapshotId = null;
   let finalError = null;
 
-<<<<<<< HEAD
   logger.headerStart({ taskId, monitorId: monitor_id });
 
   try {
@@ -1795,25 +1499,6 @@
       staticOptionKeys: Object.keys(staticOptions || {}),
       browserOptionKeys: Object.keys(browserOptions || {}),
     });
-=======
-  const monitor = await withPg((pg) => loadMonitor(pg, monitor_id));
-  if (!monitor) {
-    await finishTask(taskId, {
-      status: 'blad',
-      blad_opis: 'MONITOR_NOT_FOUND',
-      tresc_hash: null,
-      snapshot_mongo_id: null,
-    });
-    return;
-  }
-
-  const url = monitor.url;
-  const tryb = (monitor.tryb_skanu || 'static').toLowerCase() === 'browser' ? 'browser' : 'static';
-  const { selector, staticOptions, browserOptions } = parseMonitorBehavior(monitor.css_selector || null);
-
-  try {
-    const result = await scanUrl({ url, tryb, selector, browserOptions, staticOptions });
->>>>>>> b0767bf1
 
     const tryb = (monitor.tryb_skanu || 'static').toLowerCase() === 'browser' ? 'browser' : 'static';
     const url = monitor.url;
