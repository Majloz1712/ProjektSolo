/* eslint-disable no-console */
/**
 * Agent skanujący strony dla tabel:
 *   - monitory(id uuid, url text, interwal_sec int, aktywny bool, tryb_skanu text, css_selector text, ...)
 *   - zadania_skanu(id uuid, monitor_id uuid, zaplanowano_at timestamptz, rozpoczecie_at, zakonczenie_at,
 *                   status text, blad_opis text, tresc_hash char(64), snapshot_mongo_id text, analiza_mongo_id text, utworzono_at timestamptz)
 *
 * Tryby:
 *   - static  -> pobiera HTML (bez JS) i parsuje meta
 *   - browser -> renderuje stronę przez Puppeteer (dla SPA/JS-heavy)
 *
 * CLI:
 *   node agentSkanu.js                # uruchamia pętlę planowania i wykonania
 *   node agentSkanu.js --once         # pojedynczy cykl (planowanie + wykonanie)
 *   node agentSkanu.js --monitor-id <UUID> --once   # pojedynczy scan konkretnego monitora (pomija planowanie)
 *   node agentSkanu.js --reset        # TRUNCATE zadania_skanu + drop snapshotów w Mongo
 */

require('dns').setDefaultResultOrder('ipv4first');
require('dotenv').config({ path: require('path').resolve(__dirname, '.env') });

const path = require('path');
const crypto = require('crypto');
const PQueue = require('p-queue').default;
const { pool } = require('./polaczeniePG');
const { mongoClient } = require('./polaczenieMDB');

// Jeśli używasz Node 18+, globalny fetch istnieje. Dla zgodności możesz użyć node-fetch:
let fetchFn = globalThis.fetch;
if (!fetchFn) {
  fetchFn = require('node-fetch'); // npm i node-fetch
}

const { JSDOM } = require('jsdom'); // npm i jsdom

// ---- Konfiguracja ----
const LOOP_MIN_DELAY_MS = 60_000; // FIX
const LOOP_MAX_DELAY_MS = 180_000; // ADD
const LOOP_MS = Math.max(Number(process.env.AGENT_LOOP_MS || LOOP_MIN_DELAY_MS), LOOP_MIN_DELAY_MS);       // okres głównej pętli // FIX
const SCHEDULE_BATCH_LIMIT = Number(process.env.SCHEDULE_BATCH_LIMIT || 200);
const MAX_CONCURRENCY = Math.max(1, Math.min(Number(process.env.MAX_CONCURRENCY || 2), 2)); // FIX
const USER_AGENT = process.env.AGENT_UA || 'SondaMonitor/1.1 (+Inzynierka2025)';
const STATIC_TIMEOUT_MS = Number(process.env.STATIC_TIMEOUT_MS || 20_000);
const BROWSER_TIMEOUT_MS = Number(process.env.BROWSER_TIMEOUT_MS || 45_000);
const MAX_RETRIES = Number(process.env.MAX_RETRIES || 2);
const TEXT_TRUNCATE_AT = Number(process.env.TEXT_TRUNCATE_AT || 2_000_000);
const USE_STEALTH = process.env.PUP_STEALTH !== '0';
const BROWSER_MAX_PAGES = Math.max(Number(process.env.BROWSER_MAX_PAGES || MAX_CONCURRENCY), 1);
const BROWSER_DEFAULT_WAIT_UNTIL = process.env.BROWSER_DEFAULT_WAIT_UNTIL || 'networkidle2';
const BROWSER_EXTRA_WAIT_MS = Number(process.env.BROWSER_EXTRA_WAIT_MS || 800);
const DEFAULT_WAIT_FOR_SELECTOR_TIMEOUT = Number(process.env.DEFAULT_WAIT_FOR_SELECTOR_TIMEOUT || 5_000);
const DEFAULT_SCROLL_DELAY_MS = Number(process.env.DEFAULT_SCROLL_DELAY_MS || 250);
const BOT_BYPASS_WAIT_RANGE_MS = [400, 900];

const TRACKER_PARAMS = new Set(['fbclid', 'gclid', 'yclid', 'mc_cid', 'mc_eid', 'igshid', 'sid', 'reco_id', 'utm_source', 'utm_medium', 'utm_campaign']); // FIX
const TRACKER_PREFIXES = ['utm_', 'pk_', 'ga_']; // ADD
<<<<<<< HEAD
=======
const TRACKER_PARAMS = new Set(['fbclid', 'gclid', 'yclid', 'mc_cid', 'mc_eid', 'igshid']); // ADD
const TRACKER_PREFIXES = ['utm_', 'pk_', 'ga_']; // ADD
>>>>>>> 4ff41112

const DESKTOP_PROFILES = [
  {
    userAgent:
      'Mozilla/5.0 (Windows NT 10.0; Win64; x64) '
      + 'AppleWebKit/537.36 (KHTML, like Gecko) '
      + 'Chrome/123.0.0.0 Safari/537.36',
    viewport: { width: 1366, height: 900 },
    acceptLanguage: 'pl-PL,pl;q=0.9,en-US;q=0.8,en;q=0.7',
    secChUa:
      '"Not.A/Brand";v="8", "Chromium";v="123", "Google Chrome";v="123"',
    secChUaPlatform: 'Windows',
    timezone: 'Europe/Warsaw',
  },
  {
    userAgent:
      'Mozilla/5.0 (Macintosh; Intel Mac OS X 13_6_3) '
      + 'AppleWebKit/605.1.15 (KHTML, like Gecko) '
      + 'Version/17.4 Safari/605.1.15',
    viewport: { width: 1440, height: 900 },
    acceptLanguage: 'pl-PL,pl;q=0.9,en-US;q=0.8,en;q=0.7',
    secChUa: '"Not A(Brand";v="99", "Safari";v="17"',
    secChUaPlatform: 'macOS',
    timezone: 'Europe/Warsaw',
  },
  {
    userAgent:
      'Mozilla/5.0 (X11; Linux x86_64) '
      + 'AppleWebKit/537.36 (KHTML, like Gecko) '
      + 'Chrome/122.0.0.0 Safari/537.36',
    viewport: { width: 1600, height: 900 },
    acceptLanguage: 'pl-PL,pl;q=0.9,en-US;q=0.8,en;q=0.7',
    secChUa:
      '"Not A(Brand";v="24", "Chromium";v="122", "Google Chrome";v="122"',
    secChUaPlatform: 'Linux',
    timezone: 'Europe/Warsaw',
  },
];

const COOKIE_CONSENT_KEYWORDS = [
  'zgadzam',
  'akceptuj',
  'akceptuję',
  'ok',
  'accept',
  'i agree',
  'consent',
];

const ERROR_CONFIRM_KEYWORDS = ['confirm', 'potwierdź', 'potwierdzam', 'continue']; // ADD

const DOMAIN_MIN_DELAY_MS = 60_000; // ADD
const DOMAIN_MAX_DELAY_MS = 180_000; // ADD
<<<<<<< HEAD
=======

>>>>>>> 4ff41112
const DOMAIN_BACKOFF_MAX_MS = 30 * 60_000; // ADD
const DOMAIN_BLOCK_PAUSE_MS = 4 * 60 * 60_000; // ADD

// ---- Stan globalny Puppeteer ----

// ---- Mongo ----
let MONGO_READY = false;
async function ensureMongo() {
  if (MONGO_READY && mongoClient?.topology?.isConnected?.()) {
    return mongoClient.db(process.env.MONGO_DB || 'monitor');
  }
  if (!mongoClient?.topology?.isConnected?.()) {
    await mongoClient.connect();
  }
  MONGO_READY = true;
  return mongoClient.db(process.env.MONGO_DB || 'monitor');
}

async function saveSnapshotToMongo(doc) {
  const snapshotsDb = await ensureMongo();
  const snapshotsCollection = snapshotsDb.collection('snapshots');
  const insertResult = await snapshotsCollection.insertOne(doc);
  return insertResult.insertedId?.toString();
}

async function clearMongoSnapshots() {
  const cleanupDb = await ensureMongo();
  const cleanupCollection = cleanupDb.collection('snapshots');
  const cleanupResult = await cleanupCollection.deleteMany({});
  return cleanupResult.deletedCount || 0;
}

// ---- Utils ----


// Natywny timeout dla fetch (bez p-timeout)
async function fetchWithTimeout(url, options = {}, timeoutMs = 20_000, message = 'Timeout') {
  const controller = new AbortController();
  const id = setTimeout(() => controller.abort(), timeoutMs);
  try {
    const response = await fetchFn(url, { ...options, signal: controller.signal });
    return response;
  } catch (e) {
    const enriched = new Error(e?.message || 'fetch failed');
    enriched.code = e?.code;
    enriched.cause = e?.cause;
    throw enriched.name === 'AbortError' ? new Error(message) : enriched;
  } finally {
    clearTimeout(id);
  }
}





function sha256(input) {
  return crypto.createHash('sha256').update(input).digest('hex'); // 64-znakowy hex
}
function sleep(ms) {
  return new Promise((res) => setTimeout(res, ms));
}
function normalizeUrl(u) { // FIX
  try { // FIX
    const urlObj = new URL(u); // FIX
    urlObj.hash = ''; // FIX
    const params = urlObj.searchParams; // FIX
    for (const key of Array.from(params.keys())) { // FIX
      const lowerKey = key.toLowerCase(); // FIX
      if (TRACKER_PARAMS.has(lowerKey) || TRACKER_PREFIXES.some((prefix) => lowerKey.startsWith(prefix))) { // FIX
        params.delete(key); // FIX
      }
    }
    if ([...params.keys()].length === 0) { // FIX
      urlObj.search = ''; // FIX
    }
    if (!urlObj.pathname) { // FIX
      urlObj.pathname = '/'; // FIX
    }
    const normalized = urlObj.toString(); // FIX
    return normalized.endsWith('/') ? normalized.slice(0, -1) || normalized : normalized; // FIX
  } catch { // FIX
    return u; // FIX
  }
} // FIX

function appendCacheBuster(url) { // ADD
  const stamp = Date.now().toString(); // ADD
  try { // ADD
    const parsedUrl = new URL(url); // ADD
    parsedUrl.searchParams.set('_t', stamp); // ADD
    return parsedUrl.toString(); // ADD
  } catch (_) { // ADD
    const joiner = url.includes('?') ? '&' : '?'; // ADD
    return `${url}${joiner}_t=${stamp}`; // ADD
  } // ADD
} // ADD

function ensureObject(val) {
  if (!val || typeof val !== 'object') return {};
  return val;
}

function randomInt(min, max) {
  return Math.floor(Math.random() * (max - min + 1)) + min;
}

function computeLoopDelayMs() { // ADD
  const maxDelay = Math.max(LOOP_MAX_DELAY_MS, LOOP_MS); // ADD
  return randomInt(LOOP_MIN_DELAY_MS, maxDelay); // ADD
} // ADD

function pickRandomProfile() {
  return { ...DESKTOP_PROFILES[randomInt(0, DESKTOP_PROFILES.length - 1)] };
}

const UUID_REGEX = /^[0-9a-f]{8}-[0-9a-f]{4}-[1-5][0-9a-f]{3}-[89ab][0-9a-f]{3}-[0-9a-f]{12}$/i;

function isUuid(value) {
  return typeof value === 'string' && UUID_REGEX.test(value);
}

function createRunId(taskId, monitorId) {
  const base = taskId ? taskId.slice(0, 8) : 'manual';
  const rand = Math.random().toString(36).slice(2, 8);
  return `${base}-${rand}-${monitorId ? monitorId.slice(0, 4) : 'ctx'}`;
}

function createRunLogger({ taskId, monitorId }) {
  const runId = createRunId(taskId, monitorId);
  const runTag = `[scan:${runId}]`;
  const timestamp = () => new Date().toISOString();
  const formatExtra = (extra) => {
    if (!extra || (typeof extra === 'object' && Object.keys(extra).length === 0)) {
      return '';
    }
    try {
      return ` | data=${JSON.stringify(extra)}`;
    } catch (_) {
      return '';
    }
  };
  const emit = (level, stage, message, extra, channel = 'log') => {
    const stagePart = stage ? ` | stage=${stage}` : '';
    const extraPart = formatExtra(extra);
    const line = `${timestamp()} ${runTag} | level=${level}${stagePart} | ${message}${extraPart}`;
    if (channel === 'warn') {
      console.warn(line);
    } else if (channel === 'error') {
      console.error(line);
    } else {
      console.log(line);
    }
  };
  return {
    runId,
    headerStart(meta) {
      emit('HEADER', 'run', 'START', meta);
    },
    headerEnd(meta) {
      emit('HEADER', 'run', 'END', meta);
    },
    stageStart(stage, meta) {
      emit('STAGE', stage, 'START', meta);
    },
    stageEnd(stage, meta) {
      emit('STAGE', stage, 'END', meta);
    },
    info(stage, message, meta) {
      emit('INFO', stage, message, meta);
    },
    warn(stage, message, meta) {
      emit('WARN', stage, message, meta, 'warn');
    },
    error(stage, message, meta) {
      emit('ERROR', stage, message, meta, 'error');
    },
  };
}

// css_selector może być zwykłym selektorem lub JSON-em np.:
// { "selector": "#app", "browserOptions": { "waitForSelector": "#loaded", "scrollToBottom": true } }
function parseMonitorBehavior(rawSelector) {
  const config = {
    selector: rawSelector || null,
    staticOptions: {},
    browserOptions: {},
  };

  if (!rawSelector) {
    return config;
  }

  const trimmed = String(rawSelector).trim();
  if (trimmed.startsWith('{')) {
    try {
      const parsedConfig = JSON.parse(trimmed);
      if (typeof parsedConfig === 'string') {
        config.selector = parsedConfig;
        return config;
      }
      const browserConfig = ensureObject(parsedConfig.browser || parsedConfig.browserOptions);
      const statik = ensureObject(parsedConfig.static || parsedConfig.staticOptions);
      config.selector = parsedConfig.selector ?? parsedConfig.css_selector ?? null;
      config.staticOptions = { ...statik };
      config.browserOptions = { ...browserConfig };
      if (!config.selector && typeof parsedConfig.cssSelector === 'string') {
        config.selector = parsedConfig.cssSelector;
      }
      if (!config.selector && typeof parsedConfig.selector === 'string') {
        config.selector = parsedConfig.selector;
      }
    } catch (_) {
      config.selector = trimmed;
    }
  }

  return config;
}

function pickMetaFromDocument(document) {
  const byName = (n) => document.querySelector(`meta[name="${n}"]`)?.getAttribute('content')?.trim() || null;
  const byProp = (p) => document.querySelector(`meta[property="${p}"]`)?.getAttribute('content')?.trim() || null;

  const title = document.querySelector('title')?.textContent?.trim() || null;
  const desc = byName('description') || byProp('og:description') || null;
  const canonical = document.querySelector('link[rel="canonical"]')?.getAttribute('href') || null;
  const h1 = document.querySelector('h1')?.textContent?.trim() || null;
  const linksCount = document.querySelectorAll('a[href]').length;
  const textLen = document.body?.innerText?.length || 0;
  return { title, desc, canonical, h1, linksCount, textLen };
}

// ---- Stan globalny Puppeteer ----
let puppeteer = null;
let isStealth = false;
let browserPromise = null;
const pagePool = [];
const waitingResolvers = [];
let allocatedPages = 0;
const monitorSessions = new Map(); // ADD
const monitorsRequiringIntervention = new Set(); // ADD

const domainStates = new Map(); // ADD

function getDomainFromUrl(url) { // ADD
  try { // ADD
    return new URL(url).hostname; // ADD
  } catch { // ADD
    return null; // ADD
  }
} // ADD

function ensureDomainState(host) { // ADD
  let storedDomainState = domainStates.get(host); // ADD
  if (!storedDomainState) { // ADD
    storedDomainState = { // ADD
      lock: Promise.resolve(), // ADD
      nextAllowedAt: 0, // ADD
      backoffMs: DOMAIN_MIN_DELAY_MS, // ADD
      blockedUntil: 0, // ADD
    }; // ADD
    domainStates.set(host, storedDomainState); // ADD
  } // ADD
  return storedDomainState; // ADD
} // ADD

async function acquireDomainSlot(url, { logger, monitorId } = {}) { // ADD
  const host = getDomainFromUrl(url); // ADD
  if (!host) { // ADD
    return { // ADD
      domain: null, // ADD
      release: () => {}, // ADD
    }; // ADD
  } // ADD
  const domainState = ensureDomainState(host); // ADD
  const now = Date.now(); // ADD
  if (domainState.blockedUntil && now < domainState.blockedUntil) { // ADD
    const waitMs = domainState.blockedUntil - now; // ADD
    logger?.warn('throttle', 'Domain blocked window active', { domain: host, waitMs, monitorId }); // ADD
    const error = new Error('DOMAIN_BLOCKED'); // ADD
    error.code = 'DOMAIN_BLOCKED'; // ADD
    error.waitMs = waitMs; // ADD
    throw error; // ADD
  } // ADD

  let releaseResolve; // ADD
  const ticket = domainState.lock.then(async () => { // ADD
    const delay = Math.max(domainState.nextAllowedAt - Date.now(), 0); // ADD
    const jitter = randomInt(0, 3_000); // ADD
    if (delay + jitter > 0) { // ADD
      logger?.info('throttle', 'Domain delay before scan', { domain: host, waitMs: delay + jitter, monitorId }); // ADD
      await sleep(delay + jitter); // ADD
    } // ADD
  }); // ADD

  domainState.lock = ticket.then(() => new Promise((resolve) => { releaseResolve = resolve; })); // ADD
  await ticket; // ADD
<<<<<<< HEAD
  logger?.info('throttle', 'Domain slot acquired', { domain: host, monitorId }); // ADD
=======
>>>>>>> 4ff41112

  let released = false; // ADD
  return { // ADD
    domain: host, // ADD
    release: ({ blocked = false, error = false } = {}) => { // ADD
      if (released) return; // ADD
      released = true; // ADD
      const finishNow = Date.now(); // ADD
      if (blocked) { // ADD
        domainState.blockedUntil = finishNow + DOMAIN_BLOCK_PAUSE_MS; // ADD
        domainState.backoffMs = Math.min(domainState.backoffMs * 2, DOMAIN_BACKOFF_MAX_MS); // ADD
        domainState.nextAllowedAt = domainState.blockedUntil + randomInt(DOMAIN_MIN_DELAY_MS, DOMAIN_MAX_DELAY_MS); // ADD
        logger?.warn('throttle', 'Domain blocked - pausing', { domain: host, blockedUntil: domainState.blockedUntil }); // ADD
      } else if (error) { // ADD
        domainState.backoffMs = Math.min(domainState.backoffMs * 2, DOMAIN_BACKOFF_MAX_MS); // ADD
        domainState.nextAllowedAt = finishNow + domainState.backoffMs; // ADD
        logger?.warn('throttle', 'Domain error backoff', { domain: host, backoffMs: domainState.backoffMs }); // ADD
      } else { // ADD
        domainState.backoffMs = DOMAIN_MIN_DELAY_MS; // ADD
        domainState.nextAllowedAt = finishNow + randomInt(DOMAIN_MIN_DELAY_MS, DOMAIN_MAX_DELAY_MS); // ADD
      } // ADD
<<<<<<< HEAD
      logger?.info('throttle', 'Domain slot released', { // ADD
        domain: host, // ADD
        blocked, // ADD
        error, // ADD
        nextAllowedAt: domainState.nextAllowedAt, // ADD
      }); // ADD
=======
>>>>>>> 4ff41112
      releaseResolve?.(); // ADD
    }, // ADD
  }; // ADD
} // ADD

async function setPageProfile(page, profile) {
  if (!profile) return null;
  try {
    if (profile.timezone) {
      await page.emulateTimezone(profile.timezone).catch(() => {});
    }
    if (profile.viewport) {
      await page.setViewport({ ...profile.viewport }).catch(() => {});
    }
    if (profile.userAgent) {
      await page.setUserAgent(profile.userAgent).catch(() => {});
    }
    const headers = {
      'accept': 'text/html,application/xhtml+xml,application/xml;q=0.9,image/avif,image/webp,image/apng,*/*;q=0.8',
      'accept-language': profile.acceptLanguage || 'pl-PL,pl;q=0.9,en-US;q=0.8,en;q=0.7',
      'cache-control': 'max-age=0',
      'pragma': 'no-cache',
      'upgrade-insecure-requests': '1',
      'sec-fetch-dest': 'document',
      'sec-fetch-mode': 'navigate',
      'sec-fetch-site': 'none',
      'sec-fetch-user': '?1',
      'sec-ch-ua-mobile': '?0',
    };
    if (profile.secChUa) headers['sec-ch-ua'] = profile.secChUa;
    if (profile.secChUaPlatform) headers['sec-ch-ua-platform'] = `"${profile.secChUaPlatform}"`;
    if (profile.extraHeaders) Object.assign(headers, profile.extraHeaders);
    await page.setExtraHTTPHeaders(headers).catch(() => {});
    page.__profileHeaders = headers;
  } catch (_) {}
  page.__profile = profile;
  return profile;
}

function getMonitorSession(monitorId) { // ADD
  if (!monitorId) return null; // ADD
  return monitorSessions.get(monitorId) || null; // ADD
} // ADD

function storeMonitorSession(monitorId, session) { // ADD
  if (!monitorId) return; // ADD
  if (!session) { // ADD
    monitorSessions.delete(monitorId); // ADD
    return; // ADD
  } // ADD
  monitorSessions.set(monitorId, session); // ADD
} // ADD

async function restoreSessionForPage(page, monitorId, targetUrl, logger) { // ADD
  const session = getMonitorSession(monitorId); // ADD
  if (!session) return false; // ADD
  logger?.stageStart('browser:session-restore', { monitorId, origin: session.origin }); // ADD
  try { // ADD
    if (Array.isArray(session.cookies) && session.cookies.length) { // ADD
      const cookieOrigin = session.origin || targetUrl; // ADD
      const restoredCookies = session.cookies.map((cookie) => ({ // ADD
        ...cookie, // ADD
        url: cookie.url || cookieOrigin, // ADD
      })); // ADD
      await page.setCookie(...restoredCookies).catch(() => {}); // ADD
    } // ADD
    if (Array.isArray(session.localStorage) && session.localStorage.length) { // ADD
      const originToVisit = session.origin || targetUrl; // ADD
      try { // ADD
        await page.goto(originToVisit, { // ADD
          waitUntil: 'domcontentloaded', // ADD
          timeout: Math.min(BROWSER_TIMEOUT_MS, 12_000), // ADD
        }); // ADD
      } catch (_) {} // ADD
      try { // ADD
        await page.evaluate((entries) => { // ADD
          try { // ADD
            entries.forEach(({ key, value }) => { // ADD
              if (key != null && value != null) { // ADD
                localStorage.setItem(key, value); // ADD
              } // ADD
            }); // ADD
          } catch (_) {} // ADD
        }, session.localStorage); // ADD
      } catch (_) {} // ADD
    } // ADD
    await humanizePageInteractions(page, page.__profile?.viewport); // ADD
    logger?.stageEnd('browser:session-restore', { // ADD
      cookies: session.cookies ? session.cookies.length : 0, // ADD
      localStorage: session.localStorage ? session.localStorage.length : 0, // ADD
    }); // ADD
    return true; // ADD
  } catch (err) { // ADD
    logger?.stageEnd('browser:session-restore', { // ADD
      error: err?.message || String(err), // ADD
    }); // ADD
    return false; // ADD
  } // ADD
} // ADD

async function persistSessionFromPage(page, monitorId, finalUrl, logger) { // ADD
  if (!monitorId) return; // ADD
  try { // ADD
    const sessionOrigin = (() => { // ADD
      try { return new URL(finalUrl).origin; } catch { return null; } // ADD
    })(); // ADD
    const pageCookies = await page.cookies().catch(() => []); // ADD
    const localStorage = await page.evaluate(() => { // ADD
      const entries = []; // ADD
      try { // ADD
        for (let i = 0; i < localStorage.length; i += 1) { // ADD
          const key = localStorage.key(i); // ADD
          entries.push({ key, value: localStorage.getItem(key) }); // ADD
        } // ADD
      } catch (_) {} // ADD
      return entries; // ADD
    }).catch(() => []); // ADD
    storeMonitorSession(monitorId, { origin: sessionOrigin, cookies: pageCookies, localStorage }); // ADD
    logger?.info('browser:session-store', 'Session persisted', { monitorId, cookies: pageCookies.length, localStorage: localStorage.length }); // FIX
  } catch (err) { // ADD
    logger?.warn('browser:session-store', 'Failed to persist session', { monitorId, message: err?.message || String(err) }); // ADD
  } // ADD
} // ADD

async function ensurePageProfile(page) {
  if (!page.__profile) {
    return setPageProfile(page, pickRandomProfile());
  }
  return setPageProfile(page, page.__profile);
}

async function rotatePageProfile(page) {
  return setPageProfile(page, pickRandomProfile());
}

async function applyNavigationHeaders(page, extraHeaders = {}) {
  const headerBase = page.__profileHeaders || {};
  const merged = { ...headerBase, ...extraHeaders };
  try {
    await page.setExtraHTTPHeaders(merged);
  } catch (_) {}
  return merged;
}

async function humanizePageInteractions(page, viewport = {}) {
  const width = viewport.width || 1366;
  const height = viewport.height || 900;
  const steps = randomInt(12, 24);
  try {
    await page.mouse.move(randomInt(50, width - 50), randomInt(50, height - 50), { steps }).catch(() => {});
  } catch (_) {}
  await sleep(randomInt(120, 280));
  try {
    await page.mouse.move(randomInt(30, width - 30), randomInt(30, height - 30), { steps: randomInt(10, 20) }).catch(() => {});
  } catch (_) {}
  await sleep(randomInt(140, 320));
  try {
    await page.keyboard.press('Tab', { delay: randomInt(35, 120) });
  } catch (_) {}
  await sleep(randomInt(120, 260));
}

async function warmUpOrigin(page, url, gotoOptions, logger, session) { // FIX
  let warmupOrigin = null; // FIX
  try { // FIX
    const parsedWarmupUrl = new URL(url); // FIX
    const hostName = parsedWarmupUrl.hostname || ''; // ADD
    warmupOrigin = `${parsedWarmupUrl.protocol}//${parsedWarmupUrl.host}/`; // FIX
    if (hostName.endsWith('allegro.pl')) { // ADD
      warmupOrigin = 'https://allegro.pl/'; // ADD
    } // ADD
    if (!warmupOrigin || warmupOrigin === url) return false; // FIX
    logger?.stageStart('browser:warmup', { origin: warmupOrigin }); // FIX
    if (session?.cookies?.length) { // ADD
      const warmupCookies = session.cookies.map((cookie) => ({ ...cookie, url: session.origin || warmupOrigin })); // ADD
      try { await page.setCookie(...warmupCookies); } catch (_) {} // ADD
    } // ADD
    await page.goto(warmupOrigin, { // FIX
      ...gotoOptions, // FIX
      waitUntil: 'domcontentloaded', // FIX
      timeout: Math.min(gotoOptions?.timeout ?? BROWSER_TIMEOUT_MS, 15_000), // FIX
    }); // FIX
    if (session?.localStorage?.length) { // ADD
      try { // ADD
        await page.evaluate((entries) => { // ADD
          try { // ADD
            entries.forEach(({ key, value }) => { // ADD
              if (key != null && value != null) { // ADD
                localStorage.setItem(key, value); // ADD
              } // ADD
            }); // ADD
          } catch (_) {} // ADD
        }, session.localStorage); // ADD
      } catch (_) {} // ADD
    } // ADD
    await handleCookieConsent(page, logger); // FIX
    await handleErrorScreenConfirmation(page, logger); // ADD
    await sleep(randomInt(1_000, 1_500)); // ADD
    await humanizePageInteractions(page, page.__profile?.viewport); // FIX
    await sleep(randomInt(200, 350)); // FIX
    logger?.stageEnd('browser:warmup', { origin: warmupOrigin, outcome: 'ok' }); // FIX
    return true; // FIX
  } catch (err) { // FIX
    logger?.stageEnd('browser:warmup', { origin: warmupOrigin, outcome: 'error', message: err?.message || String(err) }); // FIX
    return false; // FIX
  } // FIX
} // FIX

async function ensurePuppeteer() {
  if (puppeteer) return { puppeteer, isStealth };
  if (USE_STEALTH) {
    const puppeteerExtra = require('puppeteer-extra');
    const stealth = require('puppeteer-extra-plugin-stealth')();
    puppeteerExtra.use(stealth);
    puppeteer = puppeteerExtra;
    isStealth = true;
    return { puppeteer, isStealth };
  }
  puppeteer = require('puppeteer');
  isStealth = false;
  return { puppeteer, isStealth };
}

function buildLaunchOptions() {
  const extraArgs = [];
  if (process.env.PUPPETEER_PROXY) {
    extraArgs.push(`--proxy-server=${process.env.PUPPETEER_PROXY}`);
  }

  return {
    headless: 'new',
    args: [
      '--no-sandbox',
      '--disable-setuid-sandbox',
      '--disable-dev-shm-usage',
      '--disable-gpu',
      '--lang=pl-PL,pl;q=0.9,en-US;q=0.8,en;q=0.7',
      ...extraArgs,
    ],
    defaultViewport: { width: 1366, height: 900 },
  };
}

async function getBrowser() {
  if (!browserPromise) {
    const { puppeteer: pptr } = await ensurePuppeteer();
    browserPromise = pptr
      .launch(buildLaunchOptions())
      .catch((err) => {
        browserPromise = null;
        throw err;
      });
  }
  return browserPromise;
}

async function configurePage(page) {
  try {
    await page.setJavaScriptEnabled(true);
  } catch (_) {}
  try {
    await page.setBypassCSP(true);
  } catch (_) {}
  page.setDefaultNavigationTimeout(BROWSER_TIMEOUT_MS);
  page.setDefaultTimeout(BROWSER_TIMEOUT_MS);
}

async function createPage() {
  const puppeteerBrowser = await getBrowser();
  const newPage = await puppeteerBrowser.newPage();
  await configurePage(newPage);
  await rotatePageProfile(newPage);
  allocatedPages += 1;
  return newPage;
}

async function acquirePage() {
  if (pagePool.length) {
    return pagePool.pop();
  }

  if (allocatedPages < BROWSER_MAX_PAGES) {
    return createPage();
  }

  return new Promise((resolve) => {
    waitingResolvers.push(resolve);
  });
}

function cleanupPageListeners(page) {
  if (!page || typeof page.removeAllListeners !== 'function') return;
  page.removeAllListeners('response');
  page.removeAllListeners('console');
  page.removeAllListeners('requestfailed');
}

async function resetPage(page) {
  if (!page || page.isClosed()) return;
  try {
    await page.goto('about:blank', { waitUntil: 'load', timeout: 10_000 });
  } catch (_) {}
}

async function releasePage(page) {
  if (!page) return;
  if (page.isClosed?.()) {
    allocatedPages = Math.max(allocatedPages - 1, 0);
    return;
  }

  cleanupPageListeners(page);

  await resetPage(page);

  if (waitingResolvers.length) {
    const resolve = waitingResolvers.shift();
    resolve(page);
    return;
  }

  pagePool.push(page);
}

async function closeBrowser() {
  if (!browserPromise) return;
  let browserInstance = null;
  try {
    browserInstance = await browserPromise;
  } catch (_) {}

  browserPromise = null;

  await Promise.allSettled(pagePool.splice(0).map((p) => p.close().catch(() => {})));
  allocatedPages = 0;

  if (browserInstance) {
    try {
      await browserInstance.close();
    } catch (_) {}
  }
}

['SIGINT', 'SIGTERM', 'beforeExit', 'exit'].forEach((eventName) => {
  process.once(eventName, () => {
    closeBrowser().catch(() => {});
  });
});

async function autoScroll(page, {
  stepPx = 400,
  delayMs = DEFAULT_SCROLL_DELAY_MS,
  maxScrolls = 15,
} = {}) {
  let previousHeight = -1;
  for (let i = 0; i < maxScrolls; i++) {
    const currentHeight = await page.evaluate(() => document.body?.scrollHeight || 0).catch(() => 0);
    if (currentHeight === previousHeight) break;
    previousHeight = currentHeight;
    await page.evaluate((step) => {
      window.scrollBy(0, step);
    }, stepPx).catch(() => {});
    await new Promise((resolve) => setTimeout(resolve, delayMs));
  }
  await page.evaluate(() => window.scrollTo(0, 0)).catch(() => {});
}

async function waitForPageReadiness(page, options = {}) {
  const {
    waitForSelector,
    waitForSelectors,
    waitForSelectorTimeoutMs = DEFAULT_WAIT_FOR_SELECTOR_TIMEOUT,
    waitForSelectorVisible = true,
    waitForFunction,
    waitForFunctionTimeoutMs = BROWSER_TIMEOUT_MS,
    waitForResponseIncludes,
    waitForResponseTimeoutMs = BROWSER_TIMEOUT_MS,
    waitAfterMs = 0,
    scrollToBottom: shouldScroll = false,
    scrollConfig = {},
    evaluateAfterNavigationScripts,
  } = options;

  const selectors = [];
  if (typeof waitForSelector === 'string' && waitForSelector.trim()) {
    selectors.push(waitForSelector.trim());
  }
  if (Array.isArray(waitForSelectors)) {
    selectors.push(...waitForSelectors.filter((s) => typeof s === 'string' && s.trim()));
  }

  for (const selector of selectors) {
    try {
      await page.waitForSelector(selector, {
        timeout: waitForSelectorTimeoutMs,
        visible: waitForSelectorVisible,
      });
    } catch (_) {}
  }

  const functions = [];
  if (typeof waitForFunction === 'string' && waitForFunction.trim()) {
    functions.push(waitForFunction.trim());
  }
  if (Array.isArray(waitForFunction)) {
    functions.push(
      ...waitForFunction.filter((fn) => typeof fn === 'string' && fn.trim())
    );
  }

  for (const fnSource of functions) {
    try {
      await page.waitForFunction(fnSource, { timeout: waitForFunctionTimeoutMs });
    } catch (_) {}
  }

  const responseIncludes = [];
  if (typeof waitForResponseIncludes === 'string' && waitForResponseIncludes.trim()) {
    responseIncludes.push(waitForResponseIncludes.trim());
  }
  if (Array.isArray(waitForResponseIncludes)) {
    responseIncludes.push(
      ...waitForResponseIncludes.filter((v) => typeof v === 'string' && v.trim())
    );
  }

  for (const fragment of responseIncludes) {
    try {
      await page.waitForResponse((resp) => {
        try {
          return resp.url().includes(fragment);
        } catch (_) {
          return false;
        }
      }, { timeout: waitForResponseTimeoutMs });
    } catch (_) {}
  }

  if (Array.isArray(evaluateAfterNavigationScripts)) {
    for (const script of evaluateAfterNavigationScripts) {
      if (typeof script !== 'string' || !script.trim()) continue;
      try {
        await page.evaluate((source) => {
          try {
            return window.eval(source);
          } catch (_) {
            return null;
          }
        }, script);
      } catch (_) {}
    }
  }

  if (shouldScroll) {
    await autoScroll(page, scrollConfig);
  }

  if (waitAfterMs > 0) {
    await sleep(waitAfterMs);
  }
}


// ---- Tryb STATIC ----
async function fetchStatic(url, { selector, headers = {}, fetchOptions = {}, logger } = {}) { // FIX
  const staticStartedAt = Date.now(); // FIX
  const requestUrl = appendCacheBuster(url); // FIX
  const staticHeaders = { // FIX
    'user-agent': USER_AGENT, // FIX
    'accept': 'text/html,application/xhtml+xml,application/xml;q=0.9,*/*;q=0.8', // FIX
    'accept-language': 'pl-PL,pl;q=0.9,en-US;q=0.8,en;q=0.7', // FIX
    'cache-control': 'no-cache', // FIX
    'pragma': 'no-cache', // FIX
    ...headers, // FIX
  }; // FIX
  logger?.stageStart('static:request', { // FIX
    url: requestUrl, // FIX
    timeoutMs: STATIC_TIMEOUT_MS, // FIX
    headers: Object.keys(staticHeaders || {}), // FIX
  }); // FIX
  let staticResponse; // FIX
  try { // FIX
    staticResponse = await fetchWithTimeout( // FIX
      requestUrl, // FIX
      { // FIX
        redirect: 'follow', // FIX
        headers: staticHeaders, // FIX
        ...fetchOptions, // FIX
      }, // FIX
      STATIC_TIMEOUT_MS, // FIX
      'Static timeout' // FIX
    ); // FIX
  } catch (err) { // FIX
    logger?.stageEnd('static:request', { // FIX
      finalUrl: requestUrl, // FIX
      status: null, // FIX
      error: err?.message || String(err), // FIX
    }); // FIX
    throw err; // FIX
  } // FIX

  const finalUrl = staticResponse.url || requestUrl; // FIX
  const status = staticResponse.status; // FIX
  logger?.stageEnd('static:request', { finalUrl, status }); // FIX

  logger?.stageStart('static:read-body', {}); // FIX
  let buffer; // FIX
  try { // FIX
    buffer = await staticResponse.arrayBuffer(); // FIX
  } catch (err) { // FIX
    logger?.stageEnd('static:read-body', { error: err?.message || String(err) }); // FIX
    throw err; // FIX
  } // FIX
  let responseHtml = Buffer.from(buffer).toString('utf8'); // FIX
  if (responseHtml.length > TEXT_TRUNCATE_AT) responseHtml = responseHtml.slice(0, TEXT_TRUNCATE_AT); // FIX
  logger?.stageEnd('static:read-body', { length: responseHtml.length }); // FIX

  logger?.stageStart('static:parse', { selector: !!selector }); // FIX
  let fragmentHtml = null; // FIX
  let metaInfo; // FIX
  let content; // FIX
  let hash; // FIX
  try { // FIX
    const dom = new JSDOM(responseHtml); // FIX
    const { document } = dom.window; // FIX

    if (selector) { // FIX
      const node = document.querySelector(selector); // FIX
      fragmentHtml = node ? node.outerHTML : null; // FIX
    } // FIX

    metaInfo = pickMetaFromDocument(document); // FIX
    content = fragmentHtml || responseHtml; // FIX
    hash = sha256(content); // FIX
  } catch (err) { // FIX
    logger?.stageEnd('static:parse', { // FIX
      fragmentFound: !!fragmentHtml, // FIX
      error: err?.message || String(err), // FIX
    }); // FIX
    throw err; // FIX
  } // FIX
  logger?.stageEnd('static:parse', { // FIX
    fragmentFound: !!fragmentHtml, // FIX
    metaKeys: Object.keys(metaInfo || {}), // FIX
    hash, // FIX
  }); // FIX

  const htmlLower = (content || '').toLowerCase(); // FIX
  let isBlocked = false; // FIX
  let block_reason = null; // FIX
  const checks = [ // FIX
    { match: () => status === 403, reason: 'HTTP_403' }, // FIX
    { match: () => htmlLower.includes('captcha') || finalUrl.toLowerCase().includes('captcha'), reason: 'CAPTCHA_DETECTED' }, // FIX
    { match: () => htmlLower.includes('please enable javascript') || htmlLower.includes('please enable js'), reason: 'JS_REQUIRED' }, // FIX
    { match: () => finalUrl.toLowerCase().includes('geo.captcha-delivery.com') || htmlLower.includes('geo.captcha-delivery.com'), reason: 'GEO_CAPTCHA' }, // FIX
    { match: () => htmlLower.includes('przesuń w prawo') || htmlLower.includes('ułóż układankę'), reason: 'CAPTCHA_SLIDER' }, // ADD
  ]; // FIX
  for (const check of checks) { // FIX
    if (check.match()) { // FIX
      isBlocked = true; // FIX
      if (!block_reason) block_reason = check.reason; // FIX
    } // FIX
  } // FIX

  console.log(`FETCH static status=${status} blocked=${isBlocked} reason=${block_reason || 'none'} finalUrl=${finalUrl} length=${content.length}`); // LOG

  return { // FIX
    mode: 'static', // FIX
    startedAt: staticStartedAt, // FIX
    finishedAt: Date.now(), // FIX
    final_url: finalUrl, // FIX
    http_status: status, // FIX
    html: content, // FIX
    meta: metaInfo, // FIX
    hash, // FIX
    blocked: isBlocked, // FIX
    block_reason, // FIX
  }; // FIX
}

// ---- Tryb BROWSER (Puppeteer + stealth + heurystyka bot-wall + screenshot) ----
async function detectBotWall(page) {
  try {
    return await page.evaluate(() => {
      const txt = (document.body?.innerText || '').toLowerCase();
      const pageTitleLower = (document.title || '').toLowerCase();
      const hasCMsg = !!document.querySelector('#cmsg');
      const hasCaptchaDelivery = !!document.querySelector(
        'script[src*="captcha-delivery.com"],script[src*="ct.captcha-delivery.com"]'
      );
      const hasAllegroShield = !!document.querySelector('div[data-box-name="allegro.guard"]');
      const sliderPhrases = ['przesuń w prawo', 'ułóż układankę', 'potwierdź, że jesteś człowiekiem', 'confirm you are human'];
      const hasSliderText = sliderPhrases.some((phrase) => txt.includes(phrase));
      const hasCaptchaCanvas = !!document.querySelector('canvas[data-testid*="captcha"], canvas[aria-label*="captcha"], canvas[id*="captcha"], canvas[class*="captcha"]');
      const genericBlocked =
        hasCMsg ||
        hasCaptchaDelivery ||
        hasAllegroShield ||
        pageTitleLower.includes('enable js') ||
        txt.includes('enable js') ||
        txt.includes('captcha') ||
        txt.includes('bot protection') ||
        txt.includes('access denied') ||
        txt.includes('protect our site');
      let reason = null;
      if (hasSliderText || hasCaptchaCanvas) {
        reason = 'CAPTCHA_SLIDER';
      } else if (genericBlocked) {
        reason = 'BOT_PROTECTION';
      }
      const blocked = Boolean(reason || genericBlocked);
      return { blocked, reason: reason || (blocked ? 'BOT_PROTECTION' : null) };
    });
  } catch (_) {
    return { blocked: false, reason: null };
  }
}

async function extractHtml(page, selector) {
  if (selector) {
    const fragment = await page.$eval(selector, (el) => el.outerHTML).catch(() => null);
    if (fragment) {
      return fragment.length > TEXT_TRUNCATE_AT ? fragment.slice(0, TEXT_TRUNCATE_AT) : fragment;
    }
  }
  let pageHtml = await page.content();
  if (pageHtml.length > TEXT_TRUNCATE_AT) pageHtml = pageHtml.slice(0, TEXT_TRUNCATE_AT);
  return pageHtml;
}

async function handleCookieConsent(page, logger) {
  logger?.stageStart('browser:cookie-consent', {});
  try {
    const consentResult = await page.evaluate((keywords) => {
      const normalize = (text) => {
        if (!text) return '';
        return text.toString().trim().toLocaleLowerCase('pl-PL');
      };
      const matches = (text) => {
        const normalizedLabel = normalize(text);
        if (!normalizedLabel) return false;
        return keywords.some((keyword) => normalizedLabel.includes(keyword));
      };
      const elements = Array.from(
        document.querySelectorAll('button, a, div, span, p, label, input')
      );
      for (const el of elements) {
        const elementLabel = el.innerText || el.textContent || el.value || '';
        if (!matches(elementLabel)) {
          continue;
        }
        const elementRect = el.getBoundingClientRect();
        const elementStyle = window.getComputedStyle(el);
        const consentHidden =
          !elementRect ||
          elementRect.width === 0 ||
          elementRect.height === 0 ||
          elementStyle.visibility === 'hidden' ||
          elementStyle.display === 'none' ||
          elementStyle.opacity === '0';
        if (consentHidden) {
          continue;
        }
        if (typeof el.click === 'function') {
          el.click();
          return { clicked: true, label: elementLabel.trim() };
        }
      }
      return { clicked: false };
    }, COOKIE_CONSENT_KEYWORDS);

    if (consentResult?.clicked) {
      const consentLabel = consentResult.label || 'unknown';
      if (!logger) {
        console.log(`[cookie-consent] clicked: "${consentLabel}"`);
      }
      logger?.info('browser:cookie-consent', '[cookie-consent] clicked', { label: consentLabel });
      await sleep(1_500);
      logger?.stageEnd('browser:cookie-consent', { clicked: true, label: consentLabel });
    } else {
      if (!logger) {
        console.log('[cookie-consent] no consent buttons found');
      }
      logger?.info('browser:cookie-consent', '[cookie-consent] no consent buttons found');
      logger?.stageEnd('browser:cookie-consent', { clicked: false });
    }
  } catch (err) {
    if (!logger) {
      console.log(`[cookie-consent] handler error: ${err?.message || err}`);
    }
    logger?.warn('browser:cookie-consent', '[cookie-consent] handler error', {
      message: err?.message || String(err),
<<<<<<< HEAD
    });
    logger?.stageEnd('browser:cookie-consent', {
      clicked: false,
      error: err?.message || String(err),
    });
=======
    });
    logger?.stageEnd('browser:cookie-consent', {
      clicked: false,
      error: err?.message || String(err),
    });
>>>>>>> 4ff41112
  }
}

async function handleErrorScreenConfirmation(page, logger) { // ADD
  logger?.stageStart('browser:error-screen', {}); // ADD
  try { // ADD
    const screenResult = await page.evaluate((keywords) => { // ADD
      const bodyText = (document.body?.innerText || '').toLowerCase(); // ADD
      const urlPath = (location.pathname || '').toLowerCase(); // ADD
      const shouldCheck = bodyText.includes('potwierdź, że jesteś człowiekiem') // ADD
        || bodyText.includes('confirm you are human') // ADD
        || urlPath.includes('bledy') // ADD
        || urlPath.includes('error'); // ADD
      if (!shouldCheck) { // ADD
        return { triggered: false }; // ADD
      } // ADD
      const candidates = Array.from(document.querySelectorAll('button, a, div[role="button"], span[role="button"], input[type="submit"]')); // ADD
      for (const el of candidates) { // ADD
        const buttonLabel = (el.innerText || el.textContent || el.value || '').trim(); // ADD
        if (!buttonLabel) continue; // ADD
        const lowerLabel = buttonLabel.toLowerCase(); // ADD
        if (keywords.some((keyword) => lowerLabel.includes(keyword))) { // ADD
          const buttonRect = el.getBoundingClientRect(); // ADD
          const buttonStyle = window.getComputedStyle(el); // ADD
          const isHidden = !buttonRect || buttonRect.width === 0 || buttonRect.height === 0 // ADD
            || buttonStyle.visibility === 'hidden' // ADD
            || buttonStyle.display === 'none' // ADD
            || buttonStyle.opacity === '0'; // ADD
          if (isHidden) continue; // ADD
          if (typeof el.click === 'function') { // ADD
            el.click(); // ADD
            return { triggered: true, clicked: true, label: buttonLabel }; // ADD
          } // ADD
        } // ADD
      } // ADD
      return { triggered: true, clicked: false }; // ADD
    }, ERROR_CONFIRM_KEYWORDS); // ADD

    if (!screenResult.triggered) { // ADD
      logger?.stageEnd('browser:error-screen', { triggered: false }); // ADD
      return; // ADD
    } // ADD
    if (screenResult.clicked) { // ADD
      logger?.info('browser:error-screen', 'Error screen confirmation clicked', { label: screenResult.label }); // ADD
      await sleep(randomInt(1_000, 1_500)); // ADD
      logger?.stageEnd('browser:error-screen', { triggered: true, clicked: true, label: screenResult.label }); // ADD
    } else { // ADD
      logger?.stageEnd('browser:error-screen', { triggered: true, clicked: false }); // ADD
    } // ADD
  } catch (err) { // ADD
    logger?.stageEnd('browser:error-screen', { triggered: true, clicked: false, error: err?.message || String(err) }); // ADD
  } // ADD
} // ADD

async function collectBrowserSnapshot(page, {
  url,
  gotoOptions,
  selector,
  waitAfterMs,
  browserOptions,
  includeScreenshot = true,
},
logger) {
  const snapshotOpts = browserOptions || {};
  let navStatus = null;
  const onResponse = (resp) => {
    try {
      if (resp.request().resourceType() === 'document' && navStatus === null) {
        navStatus = resp.status();
      }
    } catch (_) {}
  };
  page.on('response', onResponse);
  try {
    logger?.stageStart('browser:navigate', {
      url,
      waitUntil: gotoOptions.waitUntil,
      timeout: gotoOptions.timeout,
    });
    try {
      await page.goto(url, gotoOptions);
      logger?.stageEnd('browser:navigate', { status: navStatus });
    } catch (err) {
      logger?.stageEnd('browser:navigate', {
        status: navStatus,
        error: err?.message || String(err),
      });
      throw err;
    }

    await handleCookieConsent(page, logger); // FIX
    await handleErrorScreenConfirmation(page, logger); // ADD

    logger?.stageStart('browser:wait-readiness', {
      waitAfterMs,
      waitUntil: gotoOptions.waitUntil,
    });
    try {
      await waitForPageReadiness(page, {
        ...snapshotOpts,
        waitAfterMs,
      });
      logger?.stageEnd('browser:wait-readiness', {});
    } catch (err) {
      logger?.stageEnd('browser:wait-readiness', {
        error: err?.message || String(err),
      });
      throw err;
    }

    if (selector) {
      logger?.stageStart('browser:wait-selector', {
        selector,
        timeout: snapshotOpts.fragmentTimeoutMs || 3_000,
      });
      try {
        await page.waitForSelector(selector, { timeout: snapshotOpts.fragmentTimeoutMs || 3_000 });
        logger?.stageEnd('browser:wait-selector', { found: true });
      } catch (err) {
        logger?.stageEnd('browser:wait-selector', {
          found: false,
          message: err?.message || String(err),
        });
      }
    }

    logger?.stageStart('browser:detect-botwall', {});
    const botwallInfo = await detectBotWall(page);
    logger?.stageEnd('browser:detect-botwall', { blocked: botwallInfo?.blocked || false, reason: botwallInfo?.reason || null });
    const navigatedUrl = page.url();
    logger?.stageStart('browser:extract-html', { selector: !!selector });
    let snapshotHtml;
    try {
      snapshotHtml = await extractHtml(page, selector);
      logger?.stageEnd('browser:extract-html', { length: snapshotHtml?.length || 0 });
    } catch (err) {
      logger?.stageEnd('browser:extract-html', {
        length: 0,
        error: err?.message || String(err),
      });
      throw err;
    }
    const evaluatedMeta = await page.evaluate(() => { // FIX
      const metaByName = (n) => document.querySelector(`meta[name="${n}"]`)?.getAttribute('content')?.trim() || null;
      const metaByProp = (p) => document.querySelector(`meta[property="${p}"]`)?.getAttribute('content')?.trim() || null;
      const metaTitle = document.querySelector('title')?.textContent?.trim() || null;
      const metaDesc = metaByName('description') || metaByProp('og:description') || null;
      const metaCanonical = document.querySelector('link[rel="canonical"]')?.getAttribute('href') || null;
      const metaH1 = document.querySelector('h1')?.textContent?.trim() || null;
      const linkCount = document.querySelectorAll('a[href]').length;
      const textLength = document.body?.innerText?.length || 0;
      return { title: metaTitle, desc: metaDesc, canonical: metaCanonical, h1: metaH1, linksCount: linkCount, textLen: textLength };
    });
  }
}

    let screenshot_b64 = null;
    if (includeScreenshot) {
      logger?.stageStart('browser:screenshot', {});
      try {
        const png = await page.screenshot({ fullPage: true });
        screenshot_b64 = png.toString('base64');
        logger?.stageEnd('browser:screenshot', { captured: true, length: screenshot_b64.length });
      } catch (err) {
        logger?.stageEnd('browser:screenshot', {
          captured: false,
          message: err?.message || String(err),
        });
      }
    }

    return {
      navStatus,
      finalUrl: navigatedUrl,
      blocked: !!(botwallInfo && botwallInfo.blocked),
      blockReason: botwallInfo?.reason || (botwallInfo?.blocked ? 'BOT_PROTECTION' : null),
      html: snapshotHtml,
      meta: evaluatedMeta,
      screenshot_b64,
      hash: sha256(snapshotHtml || ''),
    };
  } catch (err) {
    throw err;
  } finally {
    page.off('response', onResponse);
  }
}

async function prepareForBotBypass(page) {
  try {
    const cdpClient = await page.target().createCDPSession();
    await cdpClient.send('Network.clearBrowserCookies').catch(() => {});
    await cdpClient.send('Network.clearBrowserCache').catch(() => {});
  } catch (_) {}
  await rotatePageProfile(page);
  await sleep(randomInt(...BOT_BYPASS_WAIT_RANGE_MS));
}

async function attemptBotBypass(page, {
  url,
  gotoOptions,
  selector,
  waitAfterMs,
  browserOptions,
  includeScreenshot,
  logger,
  monitorId,
}) {
  const bypassOpts = browserOptions || {};
  logger?.stageStart('browser:bot-bypass', { url });
  try {
    await prepareForBotBypass(page);
    await applyNavigationHeaders(page, bypassOpts.headers || {});
    const bypassSession = getMonitorSession(monitorId); // ADD
    await warmUpOrigin(page, url, gotoOptions, logger, bypassSession); // FIX
    await sleep(randomInt(...BOT_BYPASS_WAIT_RANGE_MS));

    const relaxedGoto = {
      ...gotoOptions,
      waitUntil: bypassOpts.retryWaitUntil || gotoOptions.waitUntil || 'domcontentloaded',
    };

    await humanizePageInteractions(page, page.__profile?.viewport);

    const bypassSnapshot = await collectBrowserSnapshot(page, {
      url,
      gotoOptions: relaxedGoto,
      selector,
      waitAfterMs,
      browserOptions: bypassOpts,
      includeScreenshot,
    }, logger);
    logger?.stageEnd('browser:bot-bypass', { blocked: bypassSnapshot.blocked, status: bypassSnapshot.navStatus });
    return bypassSnapshot;
  } catch (err) {
    logger?.stageEnd('browser:bot-bypass', {
      blocked: null,
      status: null,
      error: err?.message || String(err),
    });
    throw err;
  }
}

async function fetchBrowser(url, { selector, browserOptions = {}, logger, monitorId } = {}) {
  const browserStartedAt = Date.now();

  await ensurePuppeteer();

  let page = null;
  const navigationTimeout = browserOptions.navigationTimeoutMs || browserOptions.timeoutMs || BROWSER_TIMEOUT_MS;
  let waitUntil = browserOptions.waitUntil || browserOptions.navigationWaitUntil || BROWSER_DEFAULT_WAIT_UNTIL;
  const navigationOpts = browserOptions || {};

  if (Array.isArray(waitUntil) && waitUntil.length === 0) {
    waitUntil = BROWSER_DEFAULT_WAIT_UNTIL;
  }

  const gotoOptions = {
    timeout: navigationTimeout,
  };
  if (Array.isArray(waitUntil)) {
    gotoOptions.waitUntil = waitUntil;
  } else if (typeof waitUntil === 'string') {
    const waitUntilTrimmed = waitUntil.trim();
    if (waitUntilTrimmed && waitUntilTrimmed !== 'manual' && waitUntilTrimmed !== 'none') {
      gotoOptions.waitUntil = waitUntilTrimmed;
    }
  } else {
    gotoOptions.waitUntil = BROWSER_DEFAULT_WAIT_UNTIL;
  }

  const waitAfterMs =
    typeof browserOptions.waitAfterMs === 'number'
      ? browserOptions.waitAfterMs
      : typeof browserOptions.extraWaitMs === 'number'
        ? browserOptions.extraWaitMs
        : BROWSER_EXTRA_WAIT_MS;

  try {
    logger?.stageStart('browser:acquire-page', {});
<<<<<<< HEAD
    try {
      page = await acquirePage();
      logger?.stageEnd('browser:acquire-page', { acquired: true });
    } catch (err) {
      logger?.stageEnd('browser:acquire-page', {
        acquired: false,
=======
    try {
      page = await acquirePage();
      logger?.stageEnd('browser:acquire-page', { acquired: true });
    } catch (err) {
      logger?.stageEnd('browser:acquire-page', {
        acquired: false,
async function handleErrorScreenConfirmation(page, logger) { // ADD
  logger?.stageStart('browser:error-screen', {}); // ADD
  try { // ADD
    const screenResult = await page.evaluate((keywords) => { // ADD
      const bodyText = (document.body?.innerText || '').toLowerCase(); // ADD
      const urlPath = (location.pathname || '').toLowerCase(); // ADD
      const shouldCheck = bodyText.includes('potwierdź, że jesteś człowiekiem') // ADD
        || bodyText.includes('confirm you are human') // ADD
        || urlPath.includes('bledy') // ADD
        || urlPath.includes('error'); // ADD
      if (!shouldCheck) { // ADD
        return { triggered: false }; // ADD
      } // ADD
      const candidates = Array.from(document.querySelectorAll('button, a, div[role="button"], span[role="button"], input[type="submit"]')); // ADD
      for (const el of candidates) { // ADD
        const buttonLabel = (el.innerText || el.textContent || el.value || '').trim(); // ADD
        if (!buttonLabel) continue; // ADD
        const lowerLabel = buttonLabel.toLowerCase(); // ADD
        if (keywords.some((keyword) => lowerLabel.includes(keyword))) { // ADD
          const buttonRect = el.getBoundingClientRect(); // ADD
          const buttonStyle = window.getComputedStyle(el); // ADD
          const isHidden = !buttonRect || buttonRect.width === 0 || buttonRect.height === 0 // ADD
            || buttonStyle.visibility === 'hidden' // ADD
            || buttonStyle.display === 'none' // ADD
            || buttonStyle.opacity === '0'; // ADD
          if (isHidden) continue; // ADD
          if (typeof el.click === 'function') { // ADD
            el.click(); // ADD
            return { triggered: true, clicked: true, label: buttonLabel }; // ADD
          } // ADD
        } // ADD
      } // ADD
      return { triggered: true, clicked: false }; // ADD
    }, ERROR_CONFIRM_KEYWORDS); // ADD

    if (!screenResult.triggered) { // ADD
      logger?.stageEnd('browser:error-screen', { triggered: false }); // ADD
      return; // ADD
    } // ADD
    if (screenResult.clicked) { // ADD
      logger?.info('browser:error-screen', 'Error screen confirmation clicked', { label: screenResult.label }); // ADD
      await sleep(2_000); // ADD
      logger?.stageEnd('browser:error-screen', { triggered: true, clicked: true, label: screenResult.label }); // ADD
    } else { // ADD
      logger?.stageEnd('browser:error-screen', { triggered: true, clicked: false }); // ADD
    } // ADD
  } catch (err) { // ADD
    logger?.stageEnd('browser:error-screen', { triggered: true, clicked: false, error: err?.message || String(err) }); // ADD
  } // ADD
} // ADD

async function collectBrowserSnapshot(page, {
  url,
  gotoOptions,
  selector,
  waitAfterMs,
  browserOptions,
  includeScreenshot = true,
},
logger) {
  const snapshotOpts = browserOptions || {};
  let navStatus = null;
  const onResponse = (resp) => {
    try {
      if (resp.request().resourceType() === 'document' && navStatus === null) {
        navStatus = resp.status();
      }
    } catch (_) {}
  };
  page.on('response', onResponse);
  try {
    logger?.stageStart('browser:navigate', {
      url,
      waitUntil: gotoOptions.waitUntil,
      timeout: gotoOptions.timeout,
    });
    try {
      await page.goto(url, gotoOptions);
      logger?.stageEnd('browser:navigate', { status: navStatus });
    } catch (err) {
      logger?.stageEnd('browser:navigate', {
        status: navStatus,
>>>>>>> 4ff41112
        error: err?.message || String(err),
      });
      throw err;
    }

<<<<<<< HEAD
    logger?.stageStart('browser:configure-page', {
      headers: Object.keys(navigationOpts.headers || {}),
    });
    try {
      await ensurePageProfile(page);
      await applyNavigationHeaders(page, navigationOpts.headers || {});
      logger?.stageEnd('browser:configure-page', {
        viewport: page.__profile?.viewport || null,
      });
    } catch (err) {
      logger?.stageEnd('browser:configure-page', {
        viewport: page.__profile?.viewport || null,
        error: err?.message || String(err),
      });
      throw err;
    }

=======
    await handleCookieConsent(page, logger); // FIX
    await handleErrorScreenConfirmation(page, logger); // ADD

    logger?.stageStart('browser:wait-readiness', {
      waitAfterMs,
      waitUntil: gotoOptions.waitUntil,
    });
    try {
      await waitForPageReadiness(page, {
        ...snapshotOpts,
        waitAfterMs,
      });
      logger?.stageEnd('browser:wait-readiness', {});
    } catch (err) {
      logger?.stageEnd('browser:wait-readiness', {
        error: err?.message || String(err),
      });
      throw err;
    }

    logger?.stageStart('browser:configure-page', {
      headers: Object.keys(navigationOpts.headers || {}),
    });
    try {
      await ensurePageProfile(page);
      await applyNavigationHeaders(page, navigationOpts.headers || {});
      logger?.stageEnd('browser:configure-page', {
        viewport: page.__profile?.viewport || null,
      });
    } catch (err) {
      logger?.stageEnd('browser:configure-page', {
        viewport: page.__profile?.viewport || null,
        error: err?.message || String(err),
      });
      throw err;
    }

>>>>>>> 4ff41112
    const activeSession = getMonitorSession(monitorId); // ADD
    const restoredSession = await restoreSessionForPage(page, monitorId, url, logger); // FIX
    await applyNavigationHeaders(page, navigationOpts.headers || {}); // ADD
    const hostForScan = getDomainFromUrl(url); // ADD
    const requiresWarmup = !restoredSession || (hostForScan && hostForScan.endsWith('allegro.pl')); // ADD
    if (requiresWarmup) { // ADD
      await warmUpOrigin(page, url, gotoOptions, logger, activeSession || null); // ADD
      await applyNavigationHeaders(page, navigationOpts.headers || {}); // ADD
    } // ADD

    const includeScreenshot = navigationOpts.captureScreenshot !== false;

    logger?.stageStart('browser:collect', {
      includeScreenshot,
      waitAfterMs,
      waitUntil: gotoOptions.waitUntil,
    });
    let browserSnapshot;
    try {
      browserSnapshot = await collectBrowserSnapshot(page, {
        url,
        gotoOptions,
        selector,
        waitAfterMs,
        browserOptions: navigationOpts,
        includeScreenshot,
      }, logger);
      logger?.stageEnd('browser:collect', {
        blocked: browserSnapshot.blocked,
        status: browserSnapshot.navStatus,
        finalUrl: browserSnapshot.finalUrl,
      });
    } catch (err) {
      logger?.stageEnd('browser:collect', {
        blocked: null,
        status: null,
        error: err?.message || String(err),
      });
      throw err;
    }

    const needsBypass =
      browserSnapshot.blocked ||
      (browserSnapshot.navStatus && [401, 403, 429].includes(browserSnapshot.navStatus)) ||
      (navigationOpts.forceBotBypass === true && browserSnapshot.navStatus && browserSnapshot.navStatus >= 300);

    if (needsBypass && navigationOpts.disableBotBypass !== true) {
      logger?.info('browser:collect', 'Attempting bot bypass', {
        blocked: browserSnapshot.blocked,
        status: browserSnapshot.navStatus,
      });
      try {
        browserSnapshot = await attemptBotBypass(page, {
          url,
          gotoOptions,
          selector,
          waitAfterMs,
          browserOptions: navigationOpts,
          includeScreenshot,
          logger,
          monitorId, // ADD
        });
      } catch (err) {
        logger?.warn('browser:bot-bypass', 'Bypass attempt failed', {
          message: err?.message || String(err),
        });
        if (!browserSnapshot.blocked) {
          throw err;
        }
      }
    }

    const http_status = browserSnapshot.navStatus || 200; // FIX

    const screenshotInfo = browserSnapshot.screenshot_b64 ? browserSnapshot.screenshot_b64.length : 0; // FIX
    console.log(`BROWSER status=${http_status} blocked=${!!browserSnapshot.blocked} reason=${browserSnapshot.blockReason || 'none'} finalUrl=${browserSnapshot.finalUrl || url} screenshotLength=${screenshotInfo}`); // LOG

    if (monitorId) { // ADD
      await persistSessionFromPage(page, monitorId, browserSnapshot.finalUrl || url, logger); // ADD
    } // ADD

    return { // FIX
      mode: 'browser',
      startedAt: browserStartedAt,
      finishedAt: Date.now(),
      final_url: browserSnapshot.finalUrl || url,
      http_status,
      html: browserSnapshot.html,
      meta: browserSnapshot.meta,
      hash: browserSnapshot.hash,
      blocked: !!browserSnapshot.blocked,
      block_reason: browserSnapshot.blockReason || (browserSnapshot.blocked ? 'BOT_PROTECTION' : null),
      screenshot_b64: browserSnapshot.screenshot_b64,
    };
  } catch (err) {
    throw err;
  } finally {
    if (page) {
      logger?.stageStart('browser:release-page', {});
      try {
        await releasePage(page);
        logger?.stageEnd('browser:release-page', { released: true });
      } catch (err) {
        logger?.stageEnd('browser:release-page', {
          released: false,
          error: err?.message || String(err),
        });
      }
    }
  }
}

// ---- Warstwa retry ----
async function scanUrl({ url, tryb, selector, browserOptions = {}, staticOptions = {}, logger, monitorId }) { // FIX
  const normUrl = normalizeUrl(url);
  let lastErr = null;

  for (let i = 0; i <= MAX_RETRIES; i++) {
    logger?.stageStart('scan-attempt', { attempt: i + 1, mode: tryb, url: normUrl });
    try {
      if (tryb === 'browser') {
        const browserResult = await fetchBrowser(normUrl, { selector, browserOptions, logger, monitorId }); // FIX
        logger?.stageEnd('scan-attempt', {
          attempt: i + 1,
          outcome: 'success',
          mode: browserResult.mode,
          status: browserResult.http_status,
          blocked: browserResult.blocked,
        });
        return browserResult;
      }
      let staticResult = await fetchStatic(normUrl, { selector, ...staticOptions, logger }); // FIX
      const htmlCheck = (staticResult.html || '').toLowerCase(); // FIX
      let fallbackTriggered = false; // FIX
      let fallbackReason = null; // FIX
      if (staticResult.blocked) { // FIX
        fallbackTriggered = true; // FIX
        fallbackReason = staticResult.block_reason || 'static-blocked'; // FIX
      } else if (staticResult.http_status === 403) { // FIX
        fallbackTriggered = true; // FIX
        fallbackReason = 'http-403'; // FIX
      } else if (htmlCheck.includes('captcha')) { // FIX
        fallbackTriggered = true; // FIX
        fallbackReason = 'captcha-detected'; // FIX
      } else if (htmlCheck.includes('please enable js') || htmlCheck.includes('please enable javascript')) { // FIX
        fallbackTriggered = true; // FIX
        fallbackReason = 'javascript-required'; // FIX
      } // FIX
      if (fallbackTriggered) { // FIX
        console.log(`FALLBACK url=${normUrl} reason=${fallbackReason}`); // LOG
        logger?.info('scan', 'Fallback to browser', { reason: fallbackReason, status: staticResult.http_status }); // FIX
        staticResult = await fetchBrowser(normUrl, { selector, browserOptions, logger, monitorId }); // FIX
      } // FIX
      logger?.stageEnd('scan-attempt', { // FIX
        attempt: i + 1, // FIX
        outcome: 'success', // FIX
        mode: staticResult.mode, // FIX
        status: staticResult.http_status, // FIX
        blocked: !!staticResult.blocked, // FIX
        fallback: fallbackTriggered, // FIX
      }); // FIX
      return staticResult; // FIX
    } catch (e) {
      lastErr = e;
      logger?.stageEnd('scan-attempt', {
        attempt: i + 1,
        outcome: 'error',
        message: e?.message || String(e),
      });
      if (i < MAX_RETRIES) await sleep(500 + i * 300);
    }
  }
  logger?.error('scan', 'All attempts failed', {
    attempts: MAX_RETRIES + 1,
    lastError: lastErr?.message || String(lastErr),
  });
  throw lastErr;
}

// ---- PG helpers ----
async function withPg(tx) {
  const pgClient = await pool.connect();
  try {
    return await tx(pgClient);
  } catch (err) {
    throw err;
  } finally {
    pgClient.release();
  }
}

// Planowanie: tworzymy zadania tylko dla wskazanego monitora
async function scheduleMonitorDue(monitorId) { // FIX
  if (!isUuid(monitorId)) { // FIX
    throw new Error('INVALID_MONITOR_ID'); // FIX
  } // FIX
  return withPg(async (pg) => { // FIX
    try { // FIX
      await pg.query('BEGIN'); // FIX
      const scheduleResult = await pg.query( // FIX
        `INSERT INTO zadania_skanu (id, monitor_id, zaplanowano_at, status)
         VALUES (gen_random_uuid(), $1::uuid, NOW(), 'oczekuje')
         RETURNING id`, // FIX
        [monitorId] // FIX
      ); // FIX
      await pg.query('COMMIT'); // FIX
      return scheduleResult.rowCount || 0; // FIX
    } catch (e) { // FIX
      try { await pg.query('ROLLBACK'); } catch {} // FIX
      throw e; // FIX
    } // FIX
  }); // FIX
} // FIX


// Pobierz paczkę tylko dla wybranego monitora i usuń duplikaty później
async function claimMonitorBatch(monitorId, limit) { // FIX
  if (!isUuid(monitorId)) { // FIX
    throw new Error('INVALID_MONITOR_ID'); // FIX
  } // FIX
  return withPg(async (pg) => { // FIX
    try { // FIX
      await pg.query('BEGIN'); // FIX
      const claimResult = await pg.query( // FIX
        `WITH picked AS (
           SELECT z.id, m.url
             FROM zadania_skanu z
             JOIN monitory m ON m.id = z.monitor_id
            WHERE z.status = 'oczekuje'
              AND z.monitor_id = $1::uuid
            ORDER BY z.zaplanowano_at ASC
            LIMIT $2
            FOR UPDATE SKIP LOCKED
         )
         UPDATE zadania_skanu z
            SET status = 'przetwarzanie',
                rozpoczecie_at = NOW()
           FROM picked p
          WHERE z.id = p.id
          RETURNING z.id, z.monitor_id, p.url AS url`, // FIX
        [monitorId, limit] // FIX
      ); // FIX
      await pg.query('COMMIT'); // FIX
      return claimResult.rows; // FIX
    } catch (e) { // FIX
      try { await pg.query('ROLLBACK'); } catch {} // FIX
      throw e; // FIX
    } // FIX
  }); // FIX
} // FIX


// Wczytaj konfigurację monitora
async function loadMonitor(pg, monitor_id) {
  const { rows } = await pg.query(
    `SELECT id, url, tryb_skanu, css_selector
       FROM monitory
      WHERE id = $1`,
    [monitor_id]
  );
  return rows[0];
}

// Finalizacja zadania dopasowana do Twojej tabeli
async function finishTask(taskId, { status, blad_opis, tresc_hash, snapshot_mongo_id }) {
  await withPg(async (pg) => {
    await pg.query(
      `UPDATE zadania_skanu
          SET status = $2,
              zakonczenie_at = NOW(),
              blad_opis = $3,
              tresc_hash = $4,
              snapshot_mongo_id = $5
        WHERE id = $1`,
      [taskId, status, blad_opis || null, tresc_hash || null, snapshot_mongo_id || null]
    );
  });
}

async function markMonitorRequiresIntervention(monitorId, { reason, snapshotId, logger } = {}) { // ADD
  if (!monitorId) return; // ADD
  monitorsRequiringIntervention.add(monitorId); // ADD
  storeMonitorSession(monitorId, null); // ADD
  try { // ADD
    await withPg(async (pg) => { // ADD
      try { // ADD
        await pg.query( // ADD
          `UPDATE monitory
              SET status = 'wymaga_interwencji',
                  aktywny = false
            WHERE id = $1`, // ADD
          [monitorId], // ADD
        ); // ADD
      } catch (err) { // ADD
        logger?.warn('monitor-status', 'Failed to set status column', { message: err?.message || String(err) }); // ADD
        try { // ADD
          await pg.query(`UPDATE monitory SET aktywny = false WHERE id = $1`, [monitorId]); // ADD
        } catch (_) {} // ADD
      } // ADD
      try { // ADD
        const message = snapshotId // ADD
          ? `Monitor wymaga interwencji: ${reason || 'BOT_PROTECTION'} (snapshot: ${snapshotId})` // ADD
          : `Monitor wymaga interwencji: ${reason || 'BOT_PROTECTION'}`; // ADD
        await pg.query( // ADD
          `INSERT INTO powiadomienia (monitor_id, typ, tresc, utworzono_at)
           VALUES ($1, 'monitor_blocked', $2, NOW())`, // ADD
          [monitorId, message], // ADD
        ); // ADD
      } catch (notifyErr) { // ADD
        logger?.warn('monitor-status', 'Failed to insert notification', { message: notifyErr?.message || String(notifyErr) }); // ADD
      } // ADD
    }); // ADD
  } catch (err) { // ADD
    logger?.warn('monitor-status', 'Monitor intervention update failed', { message: err?.message || String(err) }); // ADD
  } // ADD
  console.log(`[intervention] monitor=${monitorId} status=wymaga_interwencji reason=${reason || 'BOT_PROTECTION'} snapshot=${snapshotId || 'none'}`); // LOG
} // ADD

// ---- Worker ----
const queue = new PQueue({ concurrency: MAX_CONCURRENCY });

async function processTask(task) {
  const { id: taskId, monitor_id } = task;
  const logger = createRunLogger({ taskId, monitorId: monitor_id });
  const taskStartedAt = Date.now();
  let finalStatus = 'unknown';
  let finalHash = null;
  let finalSnapshotId = null;
  let finalError = null;

  logger.headerStart({ taskId, monitorId: monitor_id });

  try {
<<<<<<< HEAD
    logger.stageStart('validate-identifiers', { taskId, monitorId: monitor_id });
    const validTaskId = isUuid(taskId);
    const validMonitorId = isUuid(monitor_id);
    if (!validTaskId || !validMonitorId) {
      logger.stageEnd('validate-identifiers', { validTaskId, validMonitorId, outcome: 'invalid' });
      finalStatus = 'blad';
      finalError = 'INVALID_UUID';
      logger.error('validate-identifiers', 'Invalid UUID detected', { validTaskId, validMonitorId });
      logger.stageStart('pg:finish-task', { status: 'blad' });
      try {
        await finishTask(taskId, {
          status: 'blad',
          blad_opis: 'INVALID_UUID',
          tresc_hash: null,
          snapshot_mongo_id: null,
        });
        logger.stageEnd('pg:finish-task', { status: 'blad' });
      } catch (finishErr) {
        logger.stageEnd('pg:finish-task', {
          status: 'blad',
          error: finishErr?.message || String(finishErr),
        });
        logger.error('pg:finish-task', 'Failed to update task status', {
          message: finishErr?.message || String(finishErr),
        });
      }
      return;
    }
    logger.stageEnd('validate-identifiers', { validTaskId, validMonitorId, outcome: 'ok' });

    logger.stageStart('load-monitor', { monitorId: monitor_id });
    const monitor = await withPg((pg) => loadMonitor(pg, monitor_id));
    if (!monitor) {
      logger.stageEnd('load-monitor', { outcome: 'not-found' });
      finalStatus = 'blad';
      finalError = 'MONITOR_NOT_FOUND';
      logger.error('load-monitor', 'Monitor not found', {});
      logger.stageStart('pg:finish-task', { status: 'blad' });
      try {
        await finishTask(taskId, {
          status: 'blad',
          blad_opis: 'MONITOR_NOT_FOUND',
          tresc_hash: null,
          snapshot_mongo_id: null,
        });
        logger.stageEnd('pg:finish-task', { status: 'blad' });
      } catch (finishErr) {
        logger.stageEnd('pg:finish-task', {
          status: 'blad',
          error: finishErr?.message || String(finishErr),
        });
        logger.error('pg:finish-task', 'Failed to update task status', {
          message: finishErr?.message || String(finishErr),
        });
      }
      return;
    }
    logger.stageEnd('load-monitor', {
      outcome: 'found',
      tryb_skanu: monitor.tryb_skanu,
      url: monitor.url,
    });

    logger.stageStart('parse-behavior', { hasSelector: !!monitor.css_selector });
    const { selector, staticOptions, browserOptions } = parseMonitorBehavior(monitor.css_selector || null);
    logger.stageEnd('parse-behavior', {
      selectorPreview: selector ? selector.slice(0, 120) : null,
      staticOptionKeys: Object.keys(staticOptions || {}),
      browserOptionKeys: Object.keys(browserOptions || {}),
    });

    const tryb = (monitor.tryb_skanu || 'static').toLowerCase() === 'browser' ? 'browser' : 'static';
    const url = normalizeUrl(monitor.url); // FIX
    console.log(`SCAN START monitor=${monitor_id} url=${url}`); // LOG
=======

    logger.stageStart('validate-identifiers', { taskId, monitorId: monitor_id });
    const validTaskId = isUuid(taskId);
    const validMonitorId = isUuid(monitor_id);
    if (!validTaskId || !validMonitorId) {
      logger.stageEnd('validate-identifiers', { validTaskId, validMonitorId, outcome: 'invalid' });
      finalStatus = 'blad';
      finalError = 'INVALID_UUID';
      logger.error('validate-identifiers', 'Invalid UUID detected', { validTaskId, validMonitorId });
      logger.stageStart('pg:finish-task', { status: 'blad' });
      try {
        await finishTask(taskId, {
          status: 'blad',
          blad_opis: 'INVALID_UUID',
          tresc_hash: null,
          snapshot_mongo_id: null,
        });
        logger.stageEnd('pg:finish-task', { status: 'blad' });
      } catch (finishErr) {
        logger.stageEnd('pg:finish-task', {
          status: 'blad',
          error: finishErr?.message || String(finishErr),
        });
        logger.error('pg:finish-task', 'Failed to update task status', {
          message: finishErr?.message || String(finishErr),
        });
      }
      return;
    }
    logger.stageEnd('validate-identifiers', { validTaskId, validMonitorId, outcome: 'ok' });

    logger.stageStart('load-monitor', { monitorId: monitor_id });
    const monitor = await withPg((pg) => loadMonitor(pg, monitor_id));
    if (!monitor) {
      logger.stageEnd('load-monitor', { outcome: 'not-found' });
      finalStatus = 'blad';
      finalError = 'MONITOR_NOT_FOUND';
      logger.error('load-monitor', 'Monitor not found', {});
      logger.stageStart('pg:finish-task', { status: 'blad' });
      try {
        await finishTask(taskId, {
          status: 'blad',
          blad_opis: 'MONITOR_NOT_FOUND',
          tresc_hash: null,
          snapshot_mongo_id: null,
        });
        logger.stageEnd('pg:finish-task', { status: 'blad' });
      } catch (finishErr) {
        logger.stageEnd('pg:finish-task', {
          status: 'blad',
          error: finishErr?.message || String(finishErr),
        });
        logger.error('pg:finish-task', 'Failed to update task status', {
          message: finishErr?.message || String(finishErr),
        });
      }
      return;
    }
    logger.stageEnd('load-monitor', {
      outcome: 'found',
      tryb_skanu: monitor.tryb_skanu,
      url: monitor.url,
    });

    logger.stageStart('parse-behavior', { hasSelector: !!monitor.css_selector });
    const { selector, staticOptions, browserOptions } = parseMonitorBehavior(monitor.css_selector || null);
    logger.stageEnd('parse-behavior', {
      selectorPreview: selector ? selector.slice(0, 120) : null,
      staticOptionKeys: Object.keys(staticOptions || {}),
      browserOptionKeys: Object.keys(browserOptions || {}),
    });

    const tryb = (monitor.tryb_skanu || 'static').toLowerCase() === 'browser' ? 'browser' : 'static';
    const url = normalizeUrl(monitor.url); // FIX
    console.log(`SCAN START monitor=${monitor_id} url=${url}`); // LOG
    const url = normalizeUrl(monitor.url); // FIX
    console.log(`SCAN START monitor=${monitor_id} url=${url}`); // LOG
>>>>>>> 4ff41112
    logger.info('determine-mode', 'Resolved scan mode', {
      tryb,
      url,
      selectorPreview: selector ? selector.slice(0, 120) : null,
<<<<<<< HEAD
=======
    });
    domainReleaseInfo = { blocked: !!result.blocked, error: false }; // ADD

    let domainPermit = null; // ADD
    let domainReleaseInfo = { blocked: false, error: false }; // ADD
    try { // ADD
      domainPermit = await acquireDomainSlot(url, { logger, monitorId: monitor_id }); // ADD
    } catch (acqErr) { // ADD
      finalStatus = 'blad'; // ADD
      finalError = acqErr?.code || acqErr?.message || String(acqErr); // ADD
      logger.error('throttle', 'Domain throttle prevented scan', { // ADD
        message: finalError, // ADD
        waitMs: acqErr?.waitMs, // ADD
      }); // ADD
      console.error(`SCAN ABORT monitor=${monitor_id} reason=${finalError}`); // LOG
      if (acqErr?.code === 'DOMAIN_BLOCKED') { // ADD
        monitorsRequiringIntervention.add(monitor_id); // ADD
        await markMonitorRequiresIntervention(monitor_id, { reason: finalError, snapshotId: null, logger }); // ADD
      } // ADD
      try { // ADD
        await finishTask(taskId, { // ADD
          status: 'blad', // ADD
          blad_opis: finalError.slice(0, 500), // ADD
          tresc_hash: null, // ADD
          snapshot_mongo_id: null, // ADD
        }); // ADD
      } catch (finishErr) { // ADD
        logger.error('pg:finish-task', 'Failed to update task status after throttle block', { message: finishErr?.message || String(finishErr) }); // ADD
      } // ADD
      return; // ADD
    } // ADD

    logger.stageStart('scan', { url, tryb });
    const scanResult = await scanUrl({ url, tryb, selector, browserOptions, staticOptions, logger, monitorId: monitor_id }); // FIX
    logger.stageEnd('scan', {
      mode: scanResult.mode,
      http_status: scanResult.http_status,
      blocked: scanResult.blocked,
      hash: scanResult.hash,
      finalUrl: scanResult.final_url,
>>>>>>> 4ff41112
    });
    domainReleaseInfo = { blocked: !!scanResult.blocked, error: false }; // ADD

<<<<<<< HEAD
    let domainPermit = null; // ADD
    let domainReleaseInfo = { blocked: false, error: false }; // ADD
    try { // ADD
      domainPermit = await acquireDomainSlot(url, { logger, monitorId: monitor_id }); // ADD
    } catch (acqErr) { // ADD
      finalStatus = 'blad'; // ADD
      finalError = acqErr?.code || acqErr?.message || String(acqErr); // ADD
      logger.error('throttle', 'Domain throttle prevented scan', { // ADD
        message: finalError, // ADD
        waitMs: acqErr?.waitMs, // ADD
      }); // ADD
      console.error(`SCAN ABORT monitor=${monitor_id} reason=${finalError}`); // LOG
      if (acqErr?.code === 'DOMAIN_BLOCKED') { // ADD
        monitorsRequiringIntervention.add(monitor_id); // ADD
        await markMonitorRequiresIntervention(monitor_id, { reason: finalError, snapshotId: null, logger }); // ADD
      } // ADD
      try { // ADD
        await finishTask(taskId, { // ADD
          status: 'blad', // ADD
          blad_opis: finalError.slice(0, 500), // ADD
          tresc_hash: null, // ADD
          snapshot_mongo_id: null, // ADD
        }); // ADD
      } catch (finishErr) { // ADD
        logger.error('pg:finish-task', 'Failed to update task status after throttle block', { message: finishErr?.message || String(finishErr) }); // ADD
      } // ADD
      return; // ADD
    } // ADD

    logger.stageStart('scan', { url, tryb });
    const scanResult = await scanUrl({ url, tryb, selector, browserOptions, staticOptions, logger, monitorId: monitor_id }); // FIX
    logger.stageEnd('scan', {
      mode: scanResult.mode,
      http_status: scanResult.http_status,
      blocked: scanResult.blocked,
      hash: scanResult.hash,
      finalUrl: scanResult.final_url,
    });
    domainReleaseInfo = { blocked: !!scanResult.blocked, error: false }; // ADD

=======
>>>>>>> 4ff41112
    logger.stageStart('mongo:save-snapshot', { mode: scanResult.mode });
    let snapshotId;
    try {
      snapshotId = await saveSnapshotToMongo({
        monitor_id,
        url,
        ts: new Date(),
<<<<<<< HEAD
=======
        mode: result.mode,
        final_url: result.final_url,
        html: result.html,
        meta: result.meta,
        hash: result.hash,
        blocked: !!result.blocked,
        block_reason: result.block_reason || null,
        screenshot_b64: result.screenshot_b64 || null,
>>>>>>> 4ff41112
        mode: scanResult.mode,
        final_url: scanResult.final_url,
        html: scanResult.html,
        meta: scanResult.meta,
        hash: scanResult.hash,
        blocked: !!scanResult.blocked,
        block_reason: scanResult.block_reason || null,
        screenshot_b64: scanResult.screenshot_b64 || null,
      });
<<<<<<< HEAD
      console.log(`MONGO snapshot=${snapshotId} monitor=${monitor_id} blocked=${!!scanResult.blocked}`); // LOG
      logger.stageEnd('mongo:save-snapshot', {
        snapshotId,
        htmlLength: scanResult.html ? scanResult.html.length : 0,
=======
      });
      console.log(`MONGO snapshot=${snapshotId} monitor=${monitor_id} blocked=${!!result.blocked}`); // LOG
      logger.stageEnd('mongo:save-snapshot', {
        snapshotId,
        htmlLength: result.html ? result.html.length : 0,
>>>>>>> 4ff41112
      });
    } catch (err) {
      logger.stageEnd('mongo:save-snapshot', {
        snapshotId: null,
        error: err?.message || String(err),
      });
      throw err;
<<<<<<< HEAD
    }

    finalSnapshotId = snapshotId;
    finalHash = scanResult.hash;

    if (scanResult.blocked) {
      finalStatus = 'blad'; // FIX
      finalError = scanResult.block_reason || 'BOT_PROTECTION';
      logger.warn('scan', 'Result blocked by bot protection', {
        reason: finalError,
        status: scanResult.http_status,
      });
      await markMonitorRequiresIntervention(monitor_id, { reason: finalError, snapshotId, logger }); // ADD
      logger.stageStart('pg:finish-task', { status: 'blad' });
      try {
        await finishTask(taskId, {
          status: 'blad',
          blad_opis: scanResult.block_reason || 'BOT_PROTECTION',
          tresc_hash: null,
          snapshot_mongo_id: snapshotId,
        });
        logger.stageEnd('pg:finish-task', { status: 'blad' });
      } catch (finishErr) {
        logger.stageEnd('pg:finish-task', {
          status: 'blad',
          error: finishErr?.message || String(finishErr),
        });
        logger.error('pg:finish-task', 'Failed to update task status', {
          message: finishErr?.message || String(finishErr),
        });
      }
      return;
    }

    logger.stageStart('pg:finish-task', { status: 'ok' });
    try {
      await finishTask(taskId, {
        status: 'ok',
        blad_opis: null,
        tresc_hash: scanResult.hash,
        snapshot_mongo_id: snapshotId,
      });
      logger.stageEnd('pg:finish-task', { status: 'ok' });
    } catch (finishErr) {
      logger.stageEnd('pg:finish-task', {
        status: 'ok',
        error: finishErr?.message || String(finishErr),
      });
      logger.error('pg:finish-task', 'Failed to update task status', {
        message: finishErr?.message || String(finishErr),
      });
      throw finishErr;
    }
    finalStatus = 'ok';
  } catch (e) {
    finalStatus = 'blad';
    finalError = e?.message || String(e);
    logger.error('run', 'Unhandled error during task', {
      message: finalError,
      stack: e?.stack,
    });
    domainReleaseInfo.error = true; // ADD
    try {
      logger.stageStart('pg:finish-task', { status: 'blad' });
      await finishTask(taskId, {
        status: 'blad',
        blad_opis: finalError.slice(0, 500),
        tresc_hash: null,
        snapshot_mongo_id: null,
      });
      logger.stageEnd('pg:finish-task', { status: 'blad' });
    } catch (finishErr) {
      logger.stageEnd('pg:finish-task', {
        status: 'blad',
        error: finishErr?.message || String(finishErr),
      });
      logger.error('pg:finish-task', 'Failed to update task status', {
        message: finishErr?.message || String(finishErr),
      });
    }
  } finally {
    if (domainPermit?.release) { // ADD
      domainPermit.release(domainReleaseInfo); // ADD
    } // ADD
    const duration = Date.now() - taskStartedAt; // FIX
    console.log(`SCAN END monitor=${monitor_id} status=${finalStatus} durationMs=${duration} error=${finalError || 'none'}`); // LOG
    logger.headerEnd({ // FIX
      status: finalStatus,
      durationMs: duration, // FIX
      snapshotId: finalSnapshotId,
      hash: finalHash,
      error: finalError,
=======
    }

    finalSnapshotId = snapshotId;
    finalHash = result.hash;

    logger.stageStart('mongo:save-snapshot', { mode: result.mode });
    let snapshotId;
    try {
      snapshotId = await saveSnapshotToMongo({
        monitor_id,
        url,
        ts: new Date(),
        mode: result.mode,
        final_url: result.final_url,
        html: result.html,
        meta: result.meta,
        hash: result.hash,
        blocked: !!result.blocked,
        block_reason: result.block_reason || null,
        screenshot_b64: result.screenshot_b64 || null,
      });
      console.log(`MONGO snapshot=${snapshotId} monitor=${monitor_id} blocked=${!!result.blocked}`); // LOG
      logger.stageEnd('mongo:save-snapshot', {
        snapshotId,
        htmlLength: result.html ? result.html.length : 0,
      });
    } catch (err) {
      logger.stageEnd('mongo:save-snapshot', {
        snapshotId: null,
        error: err?.message || String(err),
      });
      throw err;
    }

    finalSnapshotId = snapshotId;
    finalHash = result.hash;

    let domainPermit = null; // ADD
    let domainReleaseInfo = { blocked: false, error: false }; // ADD
    try { // ADD
      domainPermit = await acquireDomainSlot(url, { logger, monitorId: monitor_id }); // ADD
    } catch (acqErr) { // ADD
      finalStatus = 'blad'; // ADD
      finalError = acqErr?.code || acqErr?.message || String(acqErr); // ADD
      logger.error('throttle', 'Domain throttle prevented scan', { // ADD
        message: finalError, // ADD
        waitMs: acqErr?.waitMs, // ADD
      }); // ADD
      console.error(`SCAN ABORT monitor=${monitor_id} reason=${finalError}`); // LOG
      if (acqErr?.code === 'DOMAIN_BLOCKED') { // ADD
        monitorsRequiringIntervention.add(monitor_id); // ADD
        await markMonitorRequiresIntervention(monitor_id, { reason: finalError, snapshotId: null, logger }); // ADD
      } // ADD
      try { // ADD
        await finishTask(taskId, { // ADD
          status: 'blad', // ADD
          blad_opis: finalError.slice(0, 500), // ADD
          tresc_hash: null, // ADD
          snapshot_mongo_id: null, // ADD
        }); // ADD
      } catch (finishErr) { // ADD
        logger.error('pg:finish-task', 'Failed to update task status after throttle block', { message: finishErr?.message || String(finishErr) }); // ADD
      } // ADD
      return; // ADD
    } // ADD

    logger.stageStart('scan', { url, tryb });
    const scanResult = await scanUrl({ url, tryb, selector, browserOptions, staticOptions, logger, monitorId: monitor_id }); // FIX
    logger.stageEnd('scan', {
      mode: scanResult.mode,
      http_status: scanResult.http_status,
      blocked: scanResult.blocked,
      hash: scanResult.hash,
      finalUrl: scanResult.final_url,
>>>>>>> 4ff41112
    });
    domainReleaseInfo = { blocked: !!scanResult.blocked, error: false }; // ADD

    logger.stageStart('mongo:save-snapshot', { mode: scanResult.mode });
    let snapshotId;
    try {
      snapshotId = await saveSnapshotToMongo({
        monitor_id,
        url,
        ts: new Date(),
        mode: scanResult.mode,
        final_url: scanResult.final_url,
        html: scanResult.html,
        meta: scanResult.meta,
        hash: scanResult.hash,
        blocked: !!scanResult.blocked,
        block_reason: scanResult.block_reason || null,
        screenshot_b64: scanResult.screenshot_b64 || null,
      });
      console.log(`MONGO snapshot=${snapshotId} monitor=${monitor_id} blocked=${!!scanResult.blocked}`); // LOG
      logger.stageEnd('mongo:save-snapshot', {
        snapshotId,
        htmlLength: scanResult.html ? scanResult.html.length : 0,
      });
    } catch (err) {
      logger.stageEnd('mongo:save-snapshot', {
        snapshotId: null,
        error: err?.message || String(err),
      });
      throw err;
    }

    finalSnapshotId = snapshotId;
    finalHash = scanResult.hash;

<<<<<<< HEAD
=======
    if (scanResult.blocked) {
      finalStatus = 'blad'; // FIX
      finalError = scanResult.block_reason || 'BOT_PROTECTION';
      logger.warn('scan', 'Result blocked by bot protection', {
        reason: finalError,
        status: scanResult.http_status,
      });
      await markMonitorRequiresIntervention(monitor_id, { reason: finalError, snapshotId, logger }); // ADD
      logger.stageStart('pg:finish-task', { status: 'blad' });
      try {
        await finishTask(taskId, {
          status: 'blad',
          blad_opis: scanResult.block_reason || 'BOT_PROTECTION',
          tresc_hash: null,
          snapshot_mongo_id: snapshotId,
        });
        logger.stageEnd('pg:finish-task', { status: 'blad' });
      } catch (finishErr) {
        logger.stageEnd('pg:finish-task', {
          status: 'blad',
          error: finishErr?.message || String(finishErr),
        });
        logger.error('pg:finish-task', 'Failed to update task status', {
          message: finishErr?.message || String(finishErr),
        });
      }
      return;
    }

    logger.stageStart('pg:finish-task', { status: 'ok' });
    try {
      await finishTask(taskId, {
        status: 'ok',
        blad_opis: null,
        tresc_hash: scanResult.hash,
        snapshot_mongo_id: snapshotId,
      });
      logger.stageEnd('pg:finish-task', { status: 'ok' });
    } catch (finishErr) {
      logger.stageEnd('pg:finish-task', {
        status: 'ok',
        error: finishErr?.message || String(finishErr),
      });
      logger.error('pg:finish-task', 'Failed to update task status', {
        message: finishErr?.message || String(finishErr),
      });
      throw finishErr;
    }
    finalStatus = 'ok';
  } catch (e) {
    finalStatus = 'blad';
    finalError = e?.message || String(e);
    logger.error('run', 'Unhandled error during task', {
      message: finalError,
      stack: e?.stack,
    });
    domainReleaseInfo.error = true; // ADD
    try {
      logger.stageStart('pg:finish-task', { status: 'blad' });
      await finishTask(taskId, {
        status: 'blad',
        blad_opis: finalError.slice(0, 500),
        blad_opis: finalError.slice(0, 500),
        tresc_hash: null,
        snapshot_mongo_id: null,
      });
      logger.stageEnd('pg:finish-task', { status: 'blad' });
    } catch (finishErr) {
      logger.stageEnd('pg:finish-task', {
        status: 'blad',
        error: finishErr?.message || String(finishErr),
      });
      logger.error('pg:finish-task', 'Failed to update task status', {
        message: finishErr?.message || String(finishErr),
      });
    }
  } finally {
    if (domainPermit?.release) { // ADD
      domainPermit.release(domainReleaseInfo); // ADD
    } // ADD
    const duration = Date.now() - taskStartedAt; // FIX
    console.log(`SCAN END monitor=${monitor_id} status=${finalStatus} durationMs=${duration} error=${finalError || 'none'}`); // LOG
    logger.headerEnd({ // FIX
      status: finalStatus,
      durationMs: duration, // FIX
      snapshotId: finalSnapshotId,
      hash: finalHash,
      error: finalError,
    });
  }
}



>>>>>>> 4ff41112
async function runExecutionCycle(monitorId) { // FIX
  if (!isUuid(monitorId)) { // FIX
    throw new Error('INVALID_MONITOR_ID'); // FIX
  } // FIX
  if (monitorsRequiringIntervention.has(monitorId)) { // ADD
    console.log(`[intervention] monitor=${monitorId} paused`); // LOG
    return; // ADD
  } // ADD
  try { // FIX
    const planned = await scheduleMonitorDue(monitorId); // FIX
    if (planned) { // FIX
      console.log(`PLAN scheduled=${planned} monitor=${monitorId}`); // LOG
    } // FIX
  } catch (e) { // FIX
    console.error(`[PLAN] error=${e?.message || e}`); // LOG
  } // FIX

  let tasks = []; // FIX
  try { // FIX
    tasks = await claimMonitorBatch(monitorId, MAX_CONCURRENCY); // FIX
  } catch (e) { // FIX
    console.error(`[PLAN] claim-error=${e?.message || e}`); // LOG
  } // FIX

  const uniqueByUrl = new Map(); // FIX
  const duplicates = []; // FIX
  for (const task of tasks) { // FIX
    const normalizedTaskUrl = task?.url ? normalizeUrl(task.url) : null; // ADD
    if (!normalizedTaskUrl) { // ADD
      uniqueByUrl.set(`${task.id}`, task); // FIX
      continue; // FIX
    } // FIX
    if (uniqueByUrl.has(normalizedTaskUrl)) { // FIX
      duplicates.push(task); // FIX
    } else { // FIX
      uniqueByUrl.set(normalizedTaskUrl, { ...task, url: normalizedTaskUrl }); // FIX
    } // FIX
  } // FIX
  const uniqueTasks = Array.from(uniqueByUrl.values()); // FIX
  console.log(`PLAN monitor=${monitorId} fetched=${tasks.length} unique=${uniqueTasks.length}`); // LOG
  for (const dup of duplicates) { // FIX
    finishTask(dup.id, { status: 'blad', blad_opis: 'DUPLICATE_URL', tresc_hash: null, snapshot_mongo_id: null }).catch(() => {}); // FIX
  } // FIX

  for (const t of uniqueTasks) { // FIX
    queue.add(() => processTask(t)).catch((e) => // FIX
      console.error('[task] błąd krytyczny:', e) // FIX
    ); // FIX
  } // FIX

  await queue.onIdle(); // FIX
}

// ---- RESET ----
async function resetData() {
  // Postgres: TRUNCATE zadania_skanu
  await withPg(async (pg) => {
    await pg.query('TRUNCATE TABLE zadania_skanu;');
  });
  console.log('[reset] TRUNCATE zadania_skanu OK');

  // Mongo: wyczyść snapshots
  const deleted = await clearMongoSnapshots();
  console.log(`[reset] Mongo snapshots usuniętych: ${deleted}`);
}

// ---- Bootstrap ----
async function sanityChecks() {
  const { rows } = await pool.query('SELECT current_database() AS db, current_user AS usr');
  console.log('PG OK:', rows[0]);
  const mongoDbClient = await ensureMongo();
  await mongoDbClient.command({ ping: 1 });
  console.log('Mongo OK');
}

async function main() {
  // parse CLI
  const args = process.argv.slice(2);
  const has = (flag) => args.includes(flag);
  const getArg = (name) => {
    const idx = args.indexOf(name);
    if (idx >= 0 && idx + 1 < args.length) return args[idx + 1];
    return null;
    };

  if (has('--reset')) {
    await sanityChecks();
    await resetData();
    return;
  }

  await sanityChecks();

  const once = has('--once');
  const monitorId = getArg('--monitor-id');
  if (monitorId && !isUuid(monitorId)) {
    console.error(`[cli] invalid monitor id: ${monitorId}`);
    process.exit(1);
  }
  if (!monitorId) { // FIX
    console.error('[cli] monitor-id is required for scanning'); // LOG
    process.exit(1); // FIX
  }

  if (once) {
    console.log(`[once] uruchamiam jednorazowy scan monitora ${monitorId}`); // LOG
    await runExecutionCycle(monitorId); // FIX
    return;
  }

  console.log(`[loop] start pętli z losowym odstępem (>=${LOOP_MIN_DELAY_MS} ms)`); // LOG
  await runExecutionCycle(monitorId); // FIX

  const scheduleNextCycle = () => { // ADD
    const delay = computeLoopDelayMs(); // ADD
    console.log(`[loop] kolejny cykl za ${delay} ms`); // LOG
    setTimeout(async () => { // ADD
      try { // ADD
        await runExecutionCycle(monitorId); // FIX
      } catch (e) { // ADD
        console.error('[loop] cykl błąd:', e?.message || e); // LOG
      } finally { // ADD
        scheduleNextCycle(); // ADD
      } // ADD
    }, delay); // ADD
  }; // ADD

  scheduleNextCycle(); // ADD
}

// Start
main().catch((e) => {
  console.error('FATAL:', e);
  process.exit(1);
});
<|MERGE_RESOLUTION|>--- conflicted
+++ resolved
@@ -54,11 +54,6 @@
 
 const TRACKER_PARAMS = new Set(['fbclid', 'gclid', 'yclid', 'mc_cid', 'mc_eid', 'igshid', 'sid', 'reco_id', 'utm_source', 'utm_medium', 'utm_campaign']); // FIX
 const TRACKER_PREFIXES = ['utm_', 'pk_', 'ga_']; // ADD
-<<<<<<< HEAD
-=======
-const TRACKER_PARAMS = new Set(['fbclid', 'gclid', 'yclid', 'mc_cid', 'mc_eid', 'igshid']); // ADD
-const TRACKER_PREFIXES = ['utm_', 'pk_', 'ga_']; // ADD
->>>>>>> 4ff41112
 
 const DESKTOP_PROFILES = [
   {
@@ -112,10 +107,6 @@
 
 const DOMAIN_MIN_DELAY_MS = 60_000; // ADD
 const DOMAIN_MAX_DELAY_MS = 180_000; // ADD
-<<<<<<< HEAD
-=======
-
->>>>>>> 4ff41112
 const DOMAIN_BACKOFF_MAX_MS = 30 * 60_000; // ADD
 const DOMAIN_BLOCK_PAUSE_MS = 4 * 60 * 60_000; // ADD
 
@@ -414,10 +405,7 @@
 
   domainState.lock = ticket.then(() => new Promise((resolve) => { releaseResolve = resolve; })); // ADD
   await ticket; // ADD
-<<<<<<< HEAD
   logger?.info('throttle', 'Domain slot acquired', { domain: host, monitorId }); // ADD
-=======
->>>>>>> 4ff41112
 
   let released = false; // ADD
   return { // ADD
@@ -439,15 +427,12 @@
         domainState.backoffMs = DOMAIN_MIN_DELAY_MS; // ADD
         domainState.nextAllowedAt = finishNow + randomInt(DOMAIN_MIN_DELAY_MS, DOMAIN_MAX_DELAY_MS); // ADD
       } // ADD
-<<<<<<< HEAD
       logger?.info('throttle', 'Domain slot released', { // ADD
         domain: host, // ADD
         blocked, // ADD
         error, // ADD
         nextAllowedAt: domainState.nextAllowedAt, // ADD
       }); // ADD
-=======
->>>>>>> 4ff41112
       releaseResolve?.(); // ADD
     }, // ADD
   }; // ADD
@@ -1140,19 +1125,11 @@
     }
     logger?.warn('browser:cookie-consent', '[cookie-consent] handler error', {
       message: err?.message || String(err),
-<<<<<<< HEAD
     });
     logger?.stageEnd('browser:cookie-consent', {
       clicked: false,
       error: err?.message || String(err),
     });
-=======
-    });
-    logger?.stageEnd('browser:cookie-consent', {
-      clicked: false,
-      error: err?.message || String(err),
-    });
->>>>>>> 4ff41112
   }
 }
 
@@ -1434,109 +1411,17 @@
 
   try {
     logger?.stageStart('browser:acquire-page', {});
-<<<<<<< HEAD
     try {
       page = await acquirePage();
       logger?.stageEnd('browser:acquire-page', { acquired: true });
     } catch (err) {
       logger?.stageEnd('browser:acquire-page', {
         acquired: false,
-=======
-    try {
-      page = await acquirePage();
-      logger?.stageEnd('browser:acquire-page', { acquired: true });
-    } catch (err) {
-      logger?.stageEnd('browser:acquire-page', {
-        acquired: false,
-async function handleErrorScreenConfirmation(page, logger) { // ADD
-  logger?.stageStart('browser:error-screen', {}); // ADD
-  try { // ADD
-    const screenResult = await page.evaluate((keywords) => { // ADD
-      const bodyText = (document.body?.innerText || '').toLowerCase(); // ADD
-      const urlPath = (location.pathname || '').toLowerCase(); // ADD
-      const shouldCheck = bodyText.includes('potwierdź, że jesteś człowiekiem') // ADD
-        || bodyText.includes('confirm you are human') // ADD
-        || urlPath.includes('bledy') // ADD
-        || urlPath.includes('error'); // ADD
-      if (!shouldCheck) { // ADD
-        return { triggered: false }; // ADD
-      } // ADD
-      const candidates = Array.from(document.querySelectorAll('button, a, div[role="button"], span[role="button"], input[type="submit"]')); // ADD
-      for (const el of candidates) { // ADD
-        const buttonLabel = (el.innerText || el.textContent || el.value || '').trim(); // ADD
-        if (!buttonLabel) continue; // ADD
-        const lowerLabel = buttonLabel.toLowerCase(); // ADD
-        if (keywords.some((keyword) => lowerLabel.includes(keyword))) { // ADD
-          const buttonRect = el.getBoundingClientRect(); // ADD
-          const buttonStyle = window.getComputedStyle(el); // ADD
-          const isHidden = !buttonRect || buttonRect.width === 0 || buttonRect.height === 0 // ADD
-            || buttonStyle.visibility === 'hidden' // ADD
-            || buttonStyle.display === 'none' // ADD
-            || buttonStyle.opacity === '0'; // ADD
-          if (isHidden) continue; // ADD
-          if (typeof el.click === 'function') { // ADD
-            el.click(); // ADD
-            return { triggered: true, clicked: true, label: buttonLabel }; // ADD
-          } // ADD
-        } // ADD
-      } // ADD
-      return { triggered: true, clicked: false }; // ADD
-    }, ERROR_CONFIRM_KEYWORDS); // ADD
-
-    if (!screenResult.triggered) { // ADD
-      logger?.stageEnd('browser:error-screen', { triggered: false }); // ADD
-      return; // ADD
-    } // ADD
-    if (screenResult.clicked) { // ADD
-      logger?.info('browser:error-screen', 'Error screen confirmation clicked', { label: screenResult.label }); // ADD
-      await sleep(2_000); // ADD
-      logger?.stageEnd('browser:error-screen', { triggered: true, clicked: true, label: screenResult.label }); // ADD
-    } else { // ADD
-      logger?.stageEnd('browser:error-screen', { triggered: true, clicked: false }); // ADD
-    } // ADD
-  } catch (err) { // ADD
-    logger?.stageEnd('browser:error-screen', { triggered: true, clicked: false, error: err?.message || String(err) }); // ADD
-  } // ADD
-} // ADD
-
-async function collectBrowserSnapshot(page, {
-  url,
-  gotoOptions,
-  selector,
-  waitAfterMs,
-  browserOptions,
-  includeScreenshot = true,
-},
-logger) {
-  const snapshotOpts = browserOptions || {};
-  let navStatus = null;
-  const onResponse = (resp) => {
-    try {
-      if (resp.request().resourceType() === 'document' && navStatus === null) {
-        navStatus = resp.status();
-      }
-    } catch (_) {}
-  };
-  page.on('response', onResponse);
-  try {
-    logger?.stageStart('browser:navigate', {
-      url,
-      waitUntil: gotoOptions.waitUntil,
-      timeout: gotoOptions.timeout,
-    });
-    try {
-      await page.goto(url, gotoOptions);
-      logger?.stageEnd('browser:navigate', { status: navStatus });
-    } catch (err) {
-      logger?.stageEnd('browser:navigate', {
-        status: navStatus,
->>>>>>> 4ff41112
         error: err?.message || String(err),
       });
       throw err;
     }
 
-<<<<<<< HEAD
     logger?.stageStart('browser:configure-page', {
       headers: Object.keys(navigationOpts.headers || {}),
     });
@@ -1554,45 +1439,6 @@
       throw err;
     }
 
-=======
-    await handleCookieConsent(page, logger); // FIX
-    await handleErrorScreenConfirmation(page, logger); // ADD
-
-    logger?.stageStart('browser:wait-readiness', {
-      waitAfterMs,
-      waitUntil: gotoOptions.waitUntil,
-    });
-    try {
-      await waitForPageReadiness(page, {
-        ...snapshotOpts,
-        waitAfterMs,
-      });
-      logger?.stageEnd('browser:wait-readiness', {});
-    } catch (err) {
-      logger?.stageEnd('browser:wait-readiness', {
-        error: err?.message || String(err),
-      });
-      throw err;
-    }
-
-    logger?.stageStart('browser:configure-page', {
-      headers: Object.keys(navigationOpts.headers || {}),
-    });
-    try {
-      await ensurePageProfile(page);
-      await applyNavigationHeaders(page, navigationOpts.headers || {});
-      logger?.stageEnd('browser:configure-page', {
-        viewport: page.__profile?.viewport || null,
-      });
-    } catch (err) {
-      logger?.stageEnd('browser:configure-page', {
-        viewport: page.__profile?.viewport || null,
-        error: err?.message || String(err),
-      });
-      throw err;
-    }
-
->>>>>>> 4ff41112
     const activeSession = getMonitorSession(monitorId); // ADD
     const restoredSession = await restoreSessionForPage(page, monitorId, url, logger); // FIX
     await applyNavigationHeaders(page, navigationOpts.headers || {}); // ADD
@@ -1926,7 +1772,6 @@
   logger.headerStart({ taskId, monitorId: monitor_id });
 
   try {
-<<<<<<< HEAD
     logger.stageStart('validate-identifiers', { taskId, monitorId: monitor_id });
     const validTaskId = isUuid(taskId);
     const validMonitorId = isUuid(monitor_id);
@@ -2001,93 +1846,12 @@
     const tryb = (monitor.tryb_skanu || 'static').toLowerCase() === 'browser' ? 'browser' : 'static';
     const url = normalizeUrl(monitor.url); // FIX
     console.log(`SCAN START monitor=${monitor_id} url=${url}`); // LOG
-=======
-
-    logger.stageStart('validate-identifiers', { taskId, monitorId: monitor_id });
-    const validTaskId = isUuid(taskId);
-    const validMonitorId = isUuid(monitor_id);
-    if (!validTaskId || !validMonitorId) {
-      logger.stageEnd('validate-identifiers', { validTaskId, validMonitorId, outcome: 'invalid' });
-      finalStatus = 'blad';
-      finalError = 'INVALID_UUID';
-      logger.error('validate-identifiers', 'Invalid UUID detected', { validTaskId, validMonitorId });
-      logger.stageStart('pg:finish-task', { status: 'blad' });
-      try {
-        await finishTask(taskId, {
-          status: 'blad',
-          blad_opis: 'INVALID_UUID',
-          tresc_hash: null,
-          snapshot_mongo_id: null,
-        });
-        logger.stageEnd('pg:finish-task', { status: 'blad' });
-      } catch (finishErr) {
-        logger.stageEnd('pg:finish-task', {
-          status: 'blad',
-          error: finishErr?.message || String(finishErr),
-        });
-        logger.error('pg:finish-task', 'Failed to update task status', {
-          message: finishErr?.message || String(finishErr),
-        });
-      }
-      return;
-    }
-    logger.stageEnd('validate-identifiers', { validTaskId, validMonitorId, outcome: 'ok' });
-
-    logger.stageStart('load-monitor', { monitorId: monitor_id });
-    const monitor = await withPg((pg) => loadMonitor(pg, monitor_id));
-    if (!monitor) {
-      logger.stageEnd('load-monitor', { outcome: 'not-found' });
-      finalStatus = 'blad';
-      finalError = 'MONITOR_NOT_FOUND';
-      logger.error('load-monitor', 'Monitor not found', {});
-      logger.stageStart('pg:finish-task', { status: 'blad' });
-      try {
-        await finishTask(taskId, {
-          status: 'blad',
-          blad_opis: 'MONITOR_NOT_FOUND',
-          tresc_hash: null,
-          snapshot_mongo_id: null,
-        });
-        logger.stageEnd('pg:finish-task', { status: 'blad' });
-      } catch (finishErr) {
-        logger.stageEnd('pg:finish-task', {
-          status: 'blad',
-          error: finishErr?.message || String(finishErr),
-        });
-        logger.error('pg:finish-task', 'Failed to update task status', {
-          message: finishErr?.message || String(finishErr),
-        });
-      }
-      return;
-    }
-    logger.stageEnd('load-monitor', {
-      outcome: 'found',
-      tryb_skanu: monitor.tryb_skanu,
-      url: monitor.url,
-    });
-
-    logger.stageStart('parse-behavior', { hasSelector: !!monitor.css_selector });
-    const { selector, staticOptions, browserOptions } = parseMonitorBehavior(monitor.css_selector || null);
-    logger.stageEnd('parse-behavior', {
-      selectorPreview: selector ? selector.slice(0, 120) : null,
-      staticOptionKeys: Object.keys(staticOptions || {}),
-      browserOptionKeys: Object.keys(browserOptions || {}),
-    });
-
-    const tryb = (monitor.tryb_skanu || 'static').toLowerCase() === 'browser' ? 'browser' : 'static';
-    const url = normalizeUrl(monitor.url); // FIX
-    console.log(`SCAN START monitor=${monitor_id} url=${url}`); // LOG
-    const url = normalizeUrl(monitor.url); // FIX
-    console.log(`SCAN START monitor=${monitor_id} url=${url}`); // LOG
->>>>>>> 4ff41112
     logger.info('determine-mode', 'Resolved scan mode', {
       tryb,
       url,
       selectorPreview: selector ? selector.slice(0, 120) : null,
-<<<<<<< HEAD
-=======
     });
-    domainReleaseInfo = { blocked: !!result.blocked, error: false }; // ADD
+    domainReleaseInfo = { blocked: !!scanResult.blocked, error: false }; // ADD
 
     let domainPermit = null; // ADD
     let domainReleaseInfo = { blocked: false, error: false }; // ADD
@@ -2126,53 +1890,9 @@
       blocked: scanResult.blocked,
       hash: scanResult.hash,
       finalUrl: scanResult.final_url,
->>>>>>> 4ff41112
     });
     domainReleaseInfo = { blocked: !!scanResult.blocked, error: false }; // ADD
 
-<<<<<<< HEAD
-    let domainPermit = null; // ADD
-    let domainReleaseInfo = { blocked: false, error: false }; // ADD
-    try { // ADD
-      domainPermit = await acquireDomainSlot(url, { logger, monitorId: monitor_id }); // ADD
-    } catch (acqErr) { // ADD
-      finalStatus = 'blad'; // ADD
-      finalError = acqErr?.code || acqErr?.message || String(acqErr); // ADD
-      logger.error('throttle', 'Domain throttle prevented scan', { // ADD
-        message: finalError, // ADD
-        waitMs: acqErr?.waitMs, // ADD
-      }); // ADD
-      console.error(`SCAN ABORT monitor=${monitor_id} reason=${finalError}`); // LOG
-      if (acqErr?.code === 'DOMAIN_BLOCKED') { // ADD
-        monitorsRequiringIntervention.add(monitor_id); // ADD
-        await markMonitorRequiresIntervention(monitor_id, { reason: finalError, snapshotId: null, logger }); // ADD
-      } // ADD
-      try { // ADD
-        await finishTask(taskId, { // ADD
-          status: 'blad', // ADD
-          blad_opis: finalError.slice(0, 500), // ADD
-          tresc_hash: null, // ADD
-          snapshot_mongo_id: null, // ADD
-        }); // ADD
-      } catch (finishErr) { // ADD
-        logger.error('pg:finish-task', 'Failed to update task status after throttle block', { message: finishErr?.message || String(finishErr) }); // ADD
-      } // ADD
-      return; // ADD
-    } // ADD
-
-    logger.stageStart('scan', { url, tryb });
-    const scanResult = await scanUrl({ url, tryb, selector, browserOptions, staticOptions, logger, monitorId: monitor_id }); // FIX
-    logger.stageEnd('scan', {
-      mode: scanResult.mode,
-      http_status: scanResult.http_status,
-      blocked: scanResult.blocked,
-      hash: scanResult.hash,
-      finalUrl: scanResult.final_url,
-    });
-    domainReleaseInfo = { blocked: !!scanResult.blocked, error: false }; // ADD
-
-=======
->>>>>>> 4ff41112
     logger.stageStart('mongo:save-snapshot', { mode: scanResult.mode });
     let snapshotId;
     try {
@@ -2180,17 +1900,6 @@
         monitor_id,
         url,
         ts: new Date(),
-<<<<<<< HEAD
-=======
-        mode: result.mode,
-        final_url: result.final_url,
-        html: result.html,
-        meta: result.meta,
-        hash: result.hash,
-        blocked: !!result.blocked,
-        block_reason: result.block_reason || null,
-        screenshot_b64: result.screenshot_b64 || null,
->>>>>>> 4ff41112
         mode: scanResult.mode,
         final_url: scanResult.final_url,
         html: scanResult.html,
@@ -2200,18 +1909,10 @@
         block_reason: scanResult.block_reason || null,
         screenshot_b64: scanResult.screenshot_b64 || null,
       });
-<<<<<<< HEAD
       console.log(`MONGO snapshot=${snapshotId} monitor=${monitor_id} blocked=${!!scanResult.blocked}`); // LOG
       logger.stageEnd('mongo:save-snapshot', {
         snapshotId,
         htmlLength: scanResult.html ? scanResult.html.length : 0,
-=======
-      });
-      console.log(`MONGO snapshot=${snapshotId} monitor=${monitor_id} blocked=${!!result.blocked}`); // LOG
-      logger.stageEnd('mongo:save-snapshot', {
-        snapshotId,
-        htmlLength: result.html ? result.html.length : 0,
->>>>>>> 4ff41112
       });
     } catch (err) {
       logger.stageEnd('mongo:save-snapshot', {
@@ -2219,7 +1920,6 @@
         error: err?.message || String(err),
       });
       throw err;
-<<<<<<< HEAD
     }
 
     finalSnapshotId = snapshotId;
@@ -2312,82 +2012,6 @@
       snapshotId: finalSnapshotId,
       hash: finalHash,
       error: finalError,
-=======
-    }
-
-    finalSnapshotId = snapshotId;
-    finalHash = result.hash;
-
-    logger.stageStart('mongo:save-snapshot', { mode: result.mode });
-    let snapshotId;
-    try {
-      snapshotId = await saveSnapshotToMongo({
-        monitor_id,
-        url,
-        ts: new Date(),
-        mode: result.mode,
-        final_url: result.final_url,
-        html: result.html,
-        meta: result.meta,
-        hash: result.hash,
-        blocked: !!result.blocked,
-        block_reason: result.block_reason || null,
-        screenshot_b64: result.screenshot_b64 || null,
-      });
-      console.log(`MONGO snapshot=${snapshotId} monitor=${monitor_id} blocked=${!!result.blocked}`); // LOG
-      logger.stageEnd('mongo:save-snapshot', {
-        snapshotId,
-        htmlLength: result.html ? result.html.length : 0,
-      });
-    } catch (err) {
-      logger.stageEnd('mongo:save-snapshot', {
-        snapshotId: null,
-        error: err?.message || String(err),
-      });
-      throw err;
-    }
-
-    finalSnapshotId = snapshotId;
-    finalHash = result.hash;
-
-    let domainPermit = null; // ADD
-    let domainReleaseInfo = { blocked: false, error: false }; // ADD
-    try { // ADD
-      domainPermit = await acquireDomainSlot(url, { logger, monitorId: monitor_id }); // ADD
-    } catch (acqErr) { // ADD
-      finalStatus = 'blad'; // ADD
-      finalError = acqErr?.code || acqErr?.message || String(acqErr); // ADD
-      logger.error('throttle', 'Domain throttle prevented scan', { // ADD
-        message: finalError, // ADD
-        waitMs: acqErr?.waitMs, // ADD
-      }); // ADD
-      console.error(`SCAN ABORT monitor=${monitor_id} reason=${finalError}`); // LOG
-      if (acqErr?.code === 'DOMAIN_BLOCKED') { // ADD
-        monitorsRequiringIntervention.add(monitor_id); // ADD
-        await markMonitorRequiresIntervention(monitor_id, { reason: finalError, snapshotId: null, logger }); // ADD
-      } // ADD
-      try { // ADD
-        await finishTask(taskId, { // ADD
-          status: 'blad', // ADD
-          blad_opis: finalError.slice(0, 500), // ADD
-          tresc_hash: null, // ADD
-          snapshot_mongo_id: null, // ADD
-        }); // ADD
-      } catch (finishErr) { // ADD
-        logger.error('pg:finish-task', 'Failed to update task status after throttle block', { message: finishErr?.message || String(finishErr) }); // ADD
-      } // ADD
-      return; // ADD
-    } // ADD
-
-    logger.stageStart('scan', { url, tryb });
-    const scanResult = await scanUrl({ url, tryb, selector, browserOptions, staticOptions, logger, monitorId: monitor_id }); // FIX
-    logger.stageEnd('scan', {
-      mode: scanResult.mode,
-      http_status: scanResult.http_status,
-      blocked: scanResult.blocked,
-      hash: scanResult.hash,
-      finalUrl: scanResult.final_url,
->>>>>>> 4ff41112
     });
     domainReleaseInfo = { blocked: !!scanResult.blocked, error: false }; // ADD
 
@@ -2423,103 +2047,6 @@
     finalSnapshotId = snapshotId;
     finalHash = scanResult.hash;
 
-<<<<<<< HEAD
-=======
-    if (scanResult.blocked) {
-      finalStatus = 'blad'; // FIX
-      finalError = scanResult.block_reason || 'BOT_PROTECTION';
-      logger.warn('scan', 'Result blocked by bot protection', {
-        reason: finalError,
-        status: scanResult.http_status,
-      });
-      await markMonitorRequiresIntervention(monitor_id, { reason: finalError, snapshotId, logger }); // ADD
-      logger.stageStart('pg:finish-task', { status: 'blad' });
-      try {
-        await finishTask(taskId, {
-          status: 'blad',
-          blad_opis: scanResult.block_reason || 'BOT_PROTECTION',
-          tresc_hash: null,
-          snapshot_mongo_id: snapshotId,
-        });
-        logger.stageEnd('pg:finish-task', { status: 'blad' });
-      } catch (finishErr) {
-        logger.stageEnd('pg:finish-task', {
-          status: 'blad',
-          error: finishErr?.message || String(finishErr),
-        });
-        logger.error('pg:finish-task', 'Failed to update task status', {
-          message: finishErr?.message || String(finishErr),
-        });
-      }
-      return;
-    }
-
-    logger.stageStart('pg:finish-task', { status: 'ok' });
-    try {
-      await finishTask(taskId, {
-        status: 'ok',
-        blad_opis: null,
-        tresc_hash: scanResult.hash,
-        snapshot_mongo_id: snapshotId,
-      });
-      logger.stageEnd('pg:finish-task', { status: 'ok' });
-    } catch (finishErr) {
-      logger.stageEnd('pg:finish-task', {
-        status: 'ok',
-        error: finishErr?.message || String(finishErr),
-      });
-      logger.error('pg:finish-task', 'Failed to update task status', {
-        message: finishErr?.message || String(finishErr),
-      });
-      throw finishErr;
-    }
-    finalStatus = 'ok';
-  } catch (e) {
-    finalStatus = 'blad';
-    finalError = e?.message || String(e);
-    logger.error('run', 'Unhandled error during task', {
-      message: finalError,
-      stack: e?.stack,
-    });
-    domainReleaseInfo.error = true; // ADD
-    try {
-      logger.stageStart('pg:finish-task', { status: 'blad' });
-      await finishTask(taskId, {
-        status: 'blad',
-        blad_opis: finalError.slice(0, 500),
-        blad_opis: finalError.slice(0, 500),
-        tresc_hash: null,
-        snapshot_mongo_id: null,
-      });
-      logger.stageEnd('pg:finish-task', { status: 'blad' });
-    } catch (finishErr) {
-      logger.stageEnd('pg:finish-task', {
-        status: 'blad',
-        error: finishErr?.message || String(finishErr),
-      });
-      logger.error('pg:finish-task', 'Failed to update task status', {
-        message: finishErr?.message || String(finishErr),
-      });
-    }
-  } finally {
-    if (domainPermit?.release) { // ADD
-      domainPermit.release(domainReleaseInfo); // ADD
-    } // ADD
-    const duration = Date.now() - taskStartedAt; // FIX
-    console.log(`SCAN END monitor=${monitor_id} status=${finalStatus} durationMs=${duration} error=${finalError || 'none'}`); // LOG
-    logger.headerEnd({ // FIX
-      status: finalStatus,
-      durationMs: duration, // FIX
-      snapshotId: finalSnapshotId,
-      hash: finalHash,
-      error: finalError,
-    });
-  }
-}
-
-
-
->>>>>>> 4ff41112
 async function runExecutionCycle(monitorId) { // FIX
   if (!isUuid(monitorId)) { // FIX
     throw new Error('INVALID_MONITOR_ID'); // FIX
