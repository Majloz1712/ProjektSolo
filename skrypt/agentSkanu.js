/* eslint-disable no-console */
/**
 * Agent skanujący strony dla tabel:
 *   - monitory(id uuid, url text, interwal_sec int, aktywny bool, tryb_skanu text, css_selector text, ...)
 *   - zadania_skanu(id uuid, monitor_id uuid, zaplanowano_at timestamptz, rozpoczecie_at, zakonczenie_at,
 *                   status text, blad_opis text, tresc_hash char(64), snapshot_mongo_id text, analiza_mongo_id text, utworzono_at timestamptz)
 *
 * Tryby:
 *   - static  -> pobiera HTML (bez JS) i parsuje meta
 *   - browser -> renderuje stronę przez Puppeteer (dla SPA/JS-heavy)
 *
 * CLI:
 *   node agentSkanu.js                # uruchamia pętlę planowania i wykonania
 *   node agentSkanu.js --once         # pojedynczy cykl (planowanie + wykonanie)
 *   node agentSkanu.js --monitor-id <UUID> --once   # pojedynczy scan konkretnego monitora (pomija planowanie)
 *   node agentSkanu.js --reset        # TRUNCATE zadania_skanu + drop snapshotów w Mongo
 */
require('dns').setDefaultResultOrder('ipv4first');
require('dns').setDefaultResultOrder('ipv4first');
require('dotenv').config({ path: require('path').resolve(__dirname, '.env') });

const path = require('path');
const crypto = require('crypto');
const PQueue = require('p-queue').default;
const { pool } = require('./polaczeniePG');
const { mongoClient } = require('./polaczenieMDB');

// Jeśli używasz Node 18+, globalny fetch istnieje. Dla zgodności możesz użyć node-fetch:
let fetchFn = globalThis.fetch;
if (!fetchFn) {
  fetchFn = require('node-fetch'); // npm i node-fetch
}

const { JSDOM } = require('jsdom'); // npm i jsdom

// ---- Konfiguracja ----
const LOOP_MS = Number(process.env.AGENT_LOOP_MS || 5_000);       // okres głównej pętli
const SCHEDULE_BATCH_LIMIT = Number(process.env.SCHEDULE_BATCH_LIMIT || 200);
const MAX_CONCURRENCY = Number(process.env.MAX_CONCURRENCY || 5);
const USER_AGENT = process.env.AGENT_UA || 'SondaMonitor/1.1 (+Inzynierka2025)';
const STATIC_TIMEOUT_MS = Number(process.env.STATIC_TIMEOUT_MS || 20_000);
const BROWSER_TIMEOUT_MS = Number(process.env.BROWSER_TIMEOUT_MS || 45_000);
const MAX_RETRIES = Number(process.env.MAX_RETRIES || 2);
const TEXT_TRUNCATE_AT = Number(process.env.TEXT_TRUNCATE_AT || 2_000_000);
const USE_STEALTH = process.env.PUP_STEALTH !== '0';
const BROWSER_MAX_PAGES = Math.max(Number(process.env.BROWSER_MAX_PAGES || MAX_CONCURRENCY), 1);
const BROWSER_DEFAULT_WAIT_UNTIL = process.env.BROWSER_DEFAULT_WAIT_UNTIL || 'networkidle2';
const BROWSER_EXTRA_WAIT_MS = Number(process.env.BROWSER_EXTRA_WAIT_MS || 800);
const DEFAULT_WAIT_FOR_SELECTOR_TIMEOUT = Number(process.env.DEFAULT_WAIT_FOR_SELECTOR_TIMEOUT || 5_000);
const DEFAULT_SCROLL_DELAY_MS = Number(process.env.DEFAULT_SCROLL_DELAY_MS || 250);
const BOT_BYPASS_WAIT_RANGE_MS = [400, 900];

const DESKTOP_PROFILES = [
  {
    userAgent:
      'Mozilla/5.0 (Windows NT 10.0; Win64; x64) '
      + 'AppleWebKit/537.36 (KHTML, like Gecko) '
      + 'Chrome/123.0.0.0 Safari/537.36',
    viewport: { width: 1366, height: 900 },
    acceptLanguage: 'pl-PL,pl;q=0.9,en-US;q=0.8,en;q=0.7',
    secChUa:
      '"Not.A/Brand";v="8", "Chromium";v="123", "Google Chrome";v="123"',
    secChUaPlatform: 'Windows',
    timezone: 'Europe/Warsaw',
  },
  {
    userAgent:
      'Mozilla/5.0 (Macintosh; Intel Mac OS X 13_6_3) '
      + 'AppleWebKit/605.1.15 (KHTML, like Gecko) '
      + 'Version/17.4 Safari/605.1.15',
    viewport: { width: 1440, height: 900 },
    acceptLanguage: 'pl-PL,pl;q=0.9,en-US;q=0.8,en;q=0.7',
    secChUa: '"Not A(Brand";v="99", "Safari";v="17"',
    secChUaPlatform: 'macOS',
    timezone: 'Europe/Warsaw',
  },
  {
    userAgent:
      'Mozilla/5.0 (X11; Linux x86_64) '
      + 'AppleWebKit/537.36 (KHTML, like Gecko) '
      + 'Chrome/122.0.0.0 Safari/537.36',
    viewport: { width: 1600, height: 900 },
    acceptLanguage: 'pl-PL,pl;q=0.9,en-US;q=0.8,en;q=0.7',
    secChUa:
      '"Not A(Brand";v="24", "Chromium";v="122", "Google Chrome";v="122"',
    secChUaPlatform: 'Linux',
    timezone: 'Europe/Warsaw',
  },
];

const COOKIE_CONSENT_KEYWORDS = [
  'zgadzam',
  'akceptuj',
  'akceptuję',
  'ok',
  'accept',
  'i agree',
  'consent',
];

// ---- Stan globalny Puppeteer ----

// ---- Mongo ----
let MONGO_READY = false;
async function ensureMongo() {
  if (MONGO_READY && mongoClient?.topology?.isConnected?.()) {
    return mongoClient.db(process.env.MONGO_DB || 'monitor');
  }
  if (!mongoClient?.topology?.isConnected?.()) {
    await mongoClient.connect();
  }
  MONGO_READY = true;
  return mongoClient.db(process.env.MONGO_DB || 'monitor');
}

async function saveSnapshotToMongo(doc) {
  const db = await ensureMongo();
  const col = db.collection('snapshots');
  const res = await col.insertOne(doc);
  return res.insertedId?.toString();
}

async function clearMongoSnapshots() {
  const db = await ensureMongo();
  const col = db.collection('snapshots');
  const r = await col.deleteMany({});
  return r.deletedCount || 0;
}

// ---- Utils ----


// Natywny timeout dla fetch (bez p-timeout)
async function fetchWithTimeout(url, options = {}, timeoutMs = 20_000, message = 'Timeout') {
  const controller = new AbortController();
  const id = setTimeout(() => controller.abort(), timeoutMs);
  try {
    return await fetchFn(url, { ...options, signal: controller.signal });
  } catch (e) {
    const enriched = new Error(e?.message || 'fetch failed');
    enriched.code = e?.code;
    enriched.cause = e?.cause;
    throw enriched.name === 'AbortError' ? new Error(message) : enriched;
  } finally {
    clearTimeout(id);
  }
}





function sha256(input) {
  return crypto.createHash('sha256').update(input).digest('hex'); // 64-znakowy hex
}
function sleep(ms) {
  return new Promise((res) => setTimeout(res, ms));
}
function normalizeUrl(u) {
  try {
    return new URL(u).toString();
  } catch {
    return u;
  }
}

function ensureObject(val) {
  if (!val || typeof val !== 'object') return {};
  return val;
}

function randomInt(min, max) {
  return Math.floor(Math.random() * (max - min + 1)) + min;
}

function pickRandomProfile() {
  return { ...DESKTOP_PROFILES[randomInt(0, DESKTOP_PROFILES.length - 1)] };
}

const UUID_REGEX = /^[0-9a-f]{8}-[0-9a-f]{4}-[1-5][0-9a-f]{3}-[89ab][0-9a-f]{3}-[0-9a-f]{12}$/i;

function isUuid(value) {
  return typeof value === 'string' && UUID_REGEX.test(value);
}

function createRunId(taskId, monitorId) {
  const base = taskId ? taskId.slice(0, 8) : 'manual';
  const rand = Math.random().toString(36).slice(2, 8);
  return `${base}-${rand}-${monitorId ? monitorId.slice(0, 4) : 'ctx'}`;
}

function createRunLogger({ taskId, monitorId }) {
  const runId = createRunId(taskId, monitorId);
  const base = `[scan:${runId}]`;
  const timestamp = () => new Date().toISOString();
  const formatExtra = (extra) => {
    if (!extra || (typeof extra === 'object' && Object.keys(extra).length === 0)) {
      return '';
    }
    try {
      return ` | data=${JSON.stringify(extra)}`;
    } catch (_) {
      return '';
    }
  };
  const emit = (level, stage, message, extra, channel = 'log') => {
    const stagePart = stage ? ` | stage=${stage}` : '';
    const extraPart = formatExtra(extra);
    const line = `${timestamp()} ${base} | level=${level}${stagePart} | ${message}${extraPart}`;
    if (channel === 'warn') {
      console.warn(line);
    } else if (channel === 'error') {
      console.error(line);
    } else {
      console.log(line);
    }
  };
  return {
    runId,
    headerStart(meta) {
      emit('HEADER', 'run', 'START', meta);
    },
    headerEnd(meta) {
      emit('HEADER', 'run', 'END', meta);
    },
    stageStart(stage, meta) {
      emit('STAGE', stage, 'START', meta);
    },
    stageEnd(stage, meta) {
      emit('STAGE', stage, 'END', meta);
    },
    info(stage, message, meta) {
      emit('INFO', stage, message, meta);
    },
    warn(stage, message, meta) {
      emit('WARN', stage, message, meta, 'warn');
    },
    error(stage, message, meta) {
      emit('ERROR', stage, message, meta, 'error');
    },
  };
}

// css_selector może być zwykłym selektorem lub JSON-em np.:
// { "selector": "#app", "browserOptions": { "waitForSelector": "#loaded", "scrollToBottom": true } }
function parseMonitorBehavior(rawSelector) {
  const config = {
    selector: rawSelector || null,
    staticOptions: {},
    browserOptions: {},
  };

  if (!rawSelector) {
    return config;
  }

  const trimmed = String(rawSelector).trim();
  if (trimmed.startsWith('{')) {
    try {
      const parsed = JSON.parse(trimmed);
      if (typeof parsed === 'string') {
        config.selector = parsed;
        return config;
      }
      const browser = ensureObject(parsed.browser || parsed.browserOptions);
      const statik = ensureObject(parsed.static || parsed.staticOptions);
      config.selector = parsed.selector ?? parsed.css_selector ?? null;
      config.staticOptions = { ...statik };
      config.browserOptions = { ...browser };
      if (!config.selector && typeof parsed.cssSelector === 'string') {
        config.selector = parsed.cssSelector;
      }
      if (!config.selector && typeof parsed.selector === 'string') {
        config.selector = parsed.selector;
      }
    } catch (_) {
      config.selector = trimmed;
    }
  }

  return config;
}

function pickMetaFromDocument(document) {
  const byName = (n) => document.querySelector(`meta[name="${n}"]`)?.getAttribute('content')?.trim() || null;
  const byProp = (p) => document.querySelector(`meta[property="${p}"]`)?.getAttribute('content')?.trim() || null;

  const title = document.querySelector('title')?.textContent?.trim() || null;
  const desc = byName('description') || byProp('og:description') || null;
  const canonical = document.querySelector('link[rel="canonical"]')?.getAttribute('href') || null;
  const h1 = document.querySelector('h1')?.textContent?.trim() || null;
  const linksCount = document.querySelectorAll('a[href]').length;
  const textLen = document.body?.innerText?.length || 0;
  return { title, desc, canonical, h1, linksCount, textLen };
}

// ---- Stan globalny Puppeteer ----
let puppeteer = null;
let isStealth = false;
let browserPromise = null;
const pagePool = [];
const waitingResolvers = [];
let allocatedPages = 0;

async function setPageProfile(page, profile) {
  if (!profile) return null;
  try {
    if (profile.timezone) {
      await page.emulateTimezone(profile.timezone).catch(() => {});
    }
    if (profile.viewport) {
      await page.setViewport({ ...profile.viewport }).catch(() => {});
    }
    if (profile.userAgent) {
      await page.setUserAgent(profile.userAgent).catch(() => {});
    }
    const headers = {
      'accept-language': profile.acceptLanguage || 'pl-PL,pl;q=0.9,en-US;q=0.8,en;q=0.7',
      'upgrade-insecure-requests': '1',
      'sec-ch-ua-mobile': '?0',
    };
    if (profile.secChUa) headers['sec-ch-ua'] = profile.secChUa;
    if (profile.secChUaPlatform) headers['sec-ch-ua-platform'] = `"${profile.secChUaPlatform}"`;
    if (profile.extraHeaders) Object.assign(headers, profile.extraHeaders);
    await page.setExtraHTTPHeaders(headers).catch(() => {});
    page.__profileHeaders = headers;
  } catch (_) {}
  page.__profile = profile;
  return profile;
}

async function ensurePageProfile(page) {
  if (!page.__profile) {
    return setPageProfile(page, pickRandomProfile());
  }
  return setPageProfile(page, page.__profile);
}

async function rotatePageProfile(page) {
  return setPageProfile(page, pickRandomProfile());
}

async function applyNavigationHeaders(page, extraHeaders = {}) {
  const base = page.__profileHeaders || {};
  const merged = { ...base, ...extraHeaders };
  try {
    await page.setExtraHTTPHeaders(merged);
  } catch (_) {}
  return merged;
}

async function humanizePageInteractions(page, viewport = {}) {
  const width = viewport.width || 1366;
  const height = viewport.height || 900;
  const steps = randomInt(12, 24);
  try {
    await page.mouse.move(randomInt(50, width - 50), randomInt(50, height - 50), { steps }).catch(() => {});
  } catch (_) {}
  await sleep(randomInt(120, 280));
  try {
    await page.mouse.move(randomInt(30, width - 30), randomInt(30, height - 30), { steps: randomInt(10, 20) }).catch(() => {});
  } catch (_) {}
  await sleep(randomInt(140, 320));
  try {
    await page.keyboard.press('Tab', { delay: randomInt(35, 120) });
  } catch (_) {}
  await sleep(randomInt(120, 260));
}

async function warmUpOrigin(page, url, gotoOptions) {
  try {
    const parsed = new URL(url);
    const origin = `${parsed.protocol}//${parsed.host}/`;
    if (!origin || origin === url) return false;
    await page.goto(origin, {
      ...gotoOptions,
      waitUntil: 'domcontentloaded',
      timeout: Math.min(gotoOptions?.timeout ?? BROWSER_TIMEOUT_MS, 15_000),
    });
    await sleep(randomInt(200, 350));
    await humanizePageInteractions(page, page.__profile?.viewport);
    return true;
  } catch (_) {
    return false;
  }
}

async function ensurePuppeteer() {
  if (puppeteer) return { puppeteer, isStealth };
  if (USE_STEALTH) {
    const puppeteerExtra = require('puppeteer-extra');
    const stealth = require('puppeteer-extra-plugin-stealth')();
    puppeteerExtra.use(stealth);
    puppeteer = puppeteerExtra;
    isStealth = true;
    return { puppeteer, isStealth };
  }
  puppeteer = require('puppeteer');
  isStealth = false;
  return { puppeteer, isStealth };
}

function buildLaunchOptions() {
  const extraArgs = [];
  if (process.env.PUPPETEER_PROXY) {
    extraArgs.push(`--proxy-server=${process.env.PUPPETEER_PROXY}`);
  }

  return {
    headless: 'new',
    args: [
      '--no-sandbox',
      '--disable-setuid-sandbox',
      '--disable-dev-shm-usage',
      '--disable-gpu',
      '--lang=pl-PL,pl;q=0.9,en-US;q=0.8,en;q=0.7',
      ...extraArgs,
    ],
    defaultViewport: { width: 1366, height: 900 },
  };
}
<<<<<<< HEAD

async function getBrowser() {
  if (!browserPromise) {
    const { puppeteer: pptr } = await ensurePuppeteer();
    browserPromise = pptr
      .launch(buildLaunchOptions())
      .catch((err) => {
        browserPromise = null;
        throw err;
      });
  }
  return browserPromise;
}

async function configurePage(page) {
  try {
    await page.setJavaScriptEnabled(true);
  } catch (_) {}
  try {
    await page.setBypassCSP(true);
  } catch (_) {}
  page.setDefaultNavigationTimeout(BROWSER_TIMEOUT_MS);
  page.setDefaultTimeout(BROWSER_TIMEOUT_MS);
}

async function createPage() {
  const browser = await getBrowser();
  const page = await browser.newPage();
  await configurePage(page);
  await rotatePageProfile(page);
  allocatedPages += 1;
  return page;
}

async function acquirePage() {
  if (pagePool.length) {
    return pagePool.pop();
  }

  if (allocatedPages < BROWSER_MAX_PAGES) {
    return createPage();
  }

  return new Promise((resolve) => {
    waitingResolvers.push(resolve);
  });
}

function cleanupPageListeners(page) {
  if (!page || typeof page.removeAllListeners !== 'function') return;
  page.removeAllListeners('response');
  page.removeAllListeners('console');
  page.removeAllListeners('requestfailed');
}

=======

async function getBrowser() {
  if (!browserPromise) {
    const { puppeteer: pptr } = await ensurePuppeteer();
    browserPromise = pptr
      .launch(buildLaunchOptions())
      .catch((err) => {
        browserPromise = null;
        throw err;
      });
  }
  return browserPromise;
}

async function configurePage(page) {
  try {
    await page.setJavaScriptEnabled(true);
  } catch (_) {}
  try {
    await page.setBypassCSP(true);
  } catch (_) {}
  page.setDefaultNavigationTimeout(BROWSER_TIMEOUT_MS);
  page.setDefaultTimeout(BROWSER_TIMEOUT_MS);
}

async function createPage() {
  const browser = await getBrowser();
  const page = await browser.newPage();
  await configurePage(page);
  await rotatePageProfile(page);
  allocatedPages += 1;
  return page;
}

async function acquirePage() {
  if (pagePool.length) {
    return pagePool.pop();
  }

  if (allocatedPages < BROWSER_MAX_PAGES) {
    return createPage();
  }

  return new Promise((resolve) => {
    waitingResolvers.push(resolve);
  });
}

function cleanupPageListeners(page) {
  if (!page || typeof page.removeAllListeners !== 'function') return;
  page.removeAllListeners('response');
  page.removeAllListeners('console');
  page.removeAllListeners('requestfailed');
}

>>>>>>> cd731c29
async function resetPage(page) {
  if (!page || page.isClosed()) return;
  try {
    await page.goto('about:blank', { waitUntil: 'load', timeout: 10_000 });
  } catch (_) {}
}

async function releasePage(page) {
  if (!page) return;
  if (page.isClosed?.()) {
    allocatedPages = Math.max(allocatedPages - 1, 0);
    return;
  }

  cleanupPageListeners(page);

  await resetPage(page);

  if (waitingResolvers.length) {
    const resolve = waitingResolvers.shift();
    resolve(page);
    return;
  }

  pagePool.push(page);
}

async function closeBrowser() {
  if (!browserPromise) return;
  let browser = null;
  try {
    browser = await browserPromise;
  } catch (_) {}

  browserPromise = null;

  await Promise.allSettled(pagePool.splice(0).map((p) => p.close().catch(() => {})));
  allocatedPages = 0;

  if (browser) {
    try {
      await browser.close();
    } catch (_) {}
  }
}

['SIGINT', 'SIGTERM', 'beforeExit', 'exit'].forEach((eventName) => {
  process.once(eventName, () => {
    closeBrowser().catch(() => {});
  });
});

async function autoScroll(page, {
  stepPx = 400,
  delayMs = DEFAULT_SCROLL_DELAY_MS,
  maxScrolls = 15,
} = {}) {
  let previousHeight = -1;
  for (let i = 0; i < maxScrolls; i++) {
    const currentHeight = await page.evaluate(() => document.body?.scrollHeight || 0).catch(() => 0);
    if (currentHeight === previousHeight) break;
    previousHeight = currentHeight;
    await page.evaluate((step) => {
      window.scrollBy(0, step);
    }, stepPx).catch(() => {});
    await new Promise((resolve) => setTimeout(resolve, delayMs));
  }
  await page.evaluate(() => window.scrollTo(0, 0)).catch(() => {});
}

async function waitForPageReadiness(page, options = {}) {
  const {
    waitForSelector,
    waitForSelectors,
    waitForSelectorTimeoutMs = DEFAULT_WAIT_FOR_SELECTOR_TIMEOUT,
    waitForSelectorVisible = true,
    waitForFunction,
    waitForFunctionTimeoutMs = BROWSER_TIMEOUT_MS,
    waitForResponseIncludes,
    waitForResponseTimeoutMs = BROWSER_TIMEOUT_MS,
    waitAfterMs = 0,
    scrollToBottom: shouldScroll = false,
    scrollConfig = {},
    evaluateAfterNavigationScripts,
  } = options;

  const selectors = [];
  if (typeof waitForSelector === 'string' && waitForSelector.trim()) {
    selectors.push(waitForSelector.trim());
  }
  if (Array.isArray(waitForSelectors)) {
    selectors.push(...waitForSelectors.filter((s) => typeof s === 'string' && s.trim()));
  }

  for (const selector of selectors) {
    try {
      await page.waitForSelector(selector, {
        timeout: waitForSelectorTimeoutMs,
        visible: waitForSelectorVisible,
      });
    } catch (_) {}
  }

  const functions = [];
  if (typeof waitForFunction === 'string' && waitForFunction.trim()) {
    functions.push(waitForFunction.trim());
  }
  if (Array.isArray(waitForFunction)) {
    functions.push(
      ...waitForFunction.filter((fn) => typeof fn === 'string' && fn.trim())
    );
  }

  for (const fnSource of functions) {
    try {
      await page.waitForFunction(fnSource, { timeout: waitForFunctionTimeoutMs });
    } catch (_) {}
  }

  const responseIncludes = [];
  if (typeof waitForResponseIncludes === 'string' && waitForResponseIncludes.trim()) {
    responseIncludes.push(waitForResponseIncludes.trim());
  }
  if (Array.isArray(waitForResponseIncludes)) {
    responseIncludes.push(
      ...waitForResponseIncludes.filter((v) => typeof v === 'string' && v.trim())
    );
  }

  for (const fragment of responseIncludes) {
    try {
      await page.waitForResponse((resp) => {
        try {
          return resp.url().includes(fragment);
        } catch (_) {
          return false;
        }
      }, { timeout: waitForResponseTimeoutMs });
    } catch (_) {}
  }

  if (Array.isArray(evaluateAfterNavigationScripts)) {
    for (const script of evaluateAfterNavigationScripts) {
      if (typeof script !== 'string' || !script.trim()) continue;
      try {
        await page.evaluate((source) => {
          try {
            return window.eval(source);
          } catch (_) {
            return null;
          }
        }, script);
      } catch (_) {}
    }
  }

  if (shouldScroll) {
    await autoScroll(page, scrollConfig);
  }

  if (waitAfterMs > 0) {
    await sleep(waitAfterMs);
  }
}


// ---- Tryb STATIC ----
async function fetchStatic(url, { selector, headers = {}, fetchOptions = {}, logger } = {}) {
  const startedAt = Date.now();
  logger?.stageStart('static:request', {
    url,
    timeoutMs: STATIC_TIMEOUT_MS,
    headers: Object.keys(headers || {}),
  });
  let res;
  try {
    res = await fetchWithTimeout(
      url,
      {
        redirect: 'follow',
        headers: {
          'user-agent': USER_AGENT,
          'accept': 'text/html,application/xhtml+xml,application/xml;q=0.9,*/*;q=0.8',
          ...headers,
        },
        ...fetchOptions,
      },
      STATIC_TIMEOUT_MS,
      'Static timeout'
    );
  } catch (err) {
    logger?.stageEnd('static:request', {
      finalUrl: url,
      status: null,
      error: err?.message || String(err),
    });
    throw err;
  }

  const finalUrl = res.url || url;
  const status = res.status;
  logger?.stageEnd('static:request', { finalUrl, status });

  logger?.stageStart('static:read-body', {});
  let buffer;
  try {
    buffer = await res.arrayBuffer();
  } catch (err) {
    logger?.stageEnd('static:read-body', { error: err?.message || String(err) });
    throw err;
  }
  let html = Buffer.from(buffer).toString('utf8');
  if (html.length > TEXT_TRUNCATE_AT) html = html.slice(0, TEXT_TRUNCATE_AT);
  logger?.stageEnd('static:read-body', { length: html.length });

  logger?.stageStart('static:parse', { selector: !!selector });
  let fragmentHtml = null;
  let meta;
  let content;
  let hash;
  try {
    const dom = new JSDOM(html);
    const { document } = dom.window;
<<<<<<< HEAD

    if (selector) {
      const node = document.querySelector(selector);
      fragmentHtml = node ? node.outerHTML : null;
    }

=======

    if (selector) {
      const node = document.querySelector(selector);
      fragmentHtml = node ? node.outerHTML : null;
    }

>>>>>>> cd731c29
    meta = pickMetaFromDocument(document);
    content = fragmentHtml || html;
    hash = sha256(content);
  } catch (err) {
    logger?.stageEnd('static:parse', {
      fragmentFound: !!fragmentHtml,
      error: err?.message || String(err),
    });
    throw err;
  }
  logger?.stageEnd('static:parse', {
    fragmentFound: !!fragmentHtml,
    metaKeys: Object.keys(meta || {}),
    hash,
  });

  return {
    mode: 'static',
    startedAt,
    finishedAt: Date.now(),
    final_url: finalUrl,
    http_status: status,
    html: content,
    meta,
    hash,
  };
}

// ---- Tryb BROWSER (Puppeteer + stealth + heurystyka bot-wall + screenshot) ----
async function detectBotWall(page) {
<<<<<<< HEAD
  try {
    return await page.evaluate(() => {
      const txt = (document.body?.innerText || '').toLowerCase();
      const title = (document.title || '').toLowerCase();
      const hasCMsg = !!document.querySelector('#cmsg');
      const hasCaptchaDelivery = !!document.querySelector(
        'script[src*="captcha-delivery.com"],script[src*="ct.captcha-delivery.com"]'
      );
      const hasAllegroShield = !!document.querySelector('div[data-box-name="allegro.guard"]');
      return (
        hasCMsg ||
        hasCaptchaDelivery ||
        hasAllegroShield ||
        title.includes('enable js') ||
        txt.includes('enable js') ||
        txt.includes('captcha') ||
        txt.includes('bot protection') ||
        txt.includes('access denied') ||
        txt.includes('protect our site')
      );
    });
  } catch (_) {
    return false;
  }
}

async function extractHtml(page, selector) {
  if (selector) {
    const fragment = await page.$eval(selector, (el) => el.outerHTML).catch(() => null);
    if (fragment) {
      return fragment.length > TEXT_TRUNCATE_AT ? fragment.slice(0, TEXT_TRUNCATE_AT) : fragment;
    }
  }
  let html = await page.content();
  if (html.length > TEXT_TRUNCATE_AT) html = html.slice(0, TEXT_TRUNCATE_AT);
  return html;
}

async function handleCookieConsent(page, logger) {
  logger?.stageStart('browser:cookie-consent', {});
  try {
=======
  try {
    return await page.evaluate(() => {
      const txt = (document.body?.innerText || '').toLowerCase();
      const title = (document.title || '').toLowerCase();
      const hasCMsg = !!document.querySelector('#cmsg');
      const hasCaptchaDelivery = !!document.querySelector(
        'script[src*="captcha-delivery.com"],script[src*="ct.captcha-delivery.com"]'
      );
      const hasAllegroShield = !!document.querySelector('div[data-box-name="allegro.guard"]');
      return (
        hasCMsg ||
        hasCaptchaDelivery ||
        hasAllegroShield ||
        title.includes('enable js') ||
        txt.includes('enable js') ||
        txt.includes('captcha') ||
        txt.includes('bot protection') ||
        txt.includes('access denied') ||
        txt.includes('protect our site')
      );
    });
  } catch (_) {
    return false;
  }
}

async function extractHtml(page, selector) {
  if (selector) {
    const fragment = await page.$eval(selector, (el) => el.outerHTML).catch(() => null);
    if (fragment) {
      return fragment.length > TEXT_TRUNCATE_AT ? fragment.slice(0, TEXT_TRUNCATE_AT) : fragment;
    }
  }
  let html = await page.content();
  if (html.length > TEXT_TRUNCATE_AT) html = html.slice(0, TEXT_TRUNCATE_AT);
  return html;
}

async function handleCookieConsent(page, logger) {
  logger?.stageStart('browser:cookie-consent', {});
  try {
>>>>>>> cd731c29
    const result = await page.evaluate((keywords) => {
      const normalize = (text) => {
        if (!text) return '';
        return text.toString().trim().toLocaleLowerCase('pl-PL');
      };
      const matches = (text) => {
        const normalized = normalize(text);
        if (!normalized) return false;
        return keywords.some((keyword) => normalized.includes(keyword));
      };
      const elements = Array.from(
        document.querySelectorAll('button, a, div, span, p, label, input')
      );
      for (const el of elements) {
        const label = el.innerText || el.textContent || el.value || '';
        if (!matches(label)) {
          continue;
        }
        const rect = el.getBoundingClientRect();
        const style = window.getComputedStyle(el);
        const hidden =
          !rect ||
          rect.width === 0 ||
          rect.height === 0 ||
          style.visibility === 'hidden' ||
          style.display === 'none' ||
          style.opacity === '0';
        if (hidden) {
          continue;
        }
        if (typeof el.click === 'function') {
          el.click();
          return { clicked: true, label: label.trim() };
        }
      }
      return { clicked: false };
    }, COOKIE_CONSENT_KEYWORDS);

    if (result?.clicked) {
      const label = result.label || 'unknown';
      if (!logger) {
        console.log(`[cookie-consent] clicked: "${label}"`);
      }
      logger?.info('browser:cookie-consent', '[cookie-consent] clicked', { label });
      await sleep(1_500);
      logger?.stageEnd('browser:cookie-consent', { clicked: true, label });
    } else {
      if (!logger) {
        console.log('[cookie-consent] no consent buttons found');
      }
      logger?.info('browser:cookie-consent', '[cookie-consent] no consent buttons found');
      logger?.stageEnd('browser:cookie-consent', { clicked: false });
    }
  } catch (err) {
    if (!logger) {
      console.log(`[cookie-consent] handler error: ${err?.message || err}`);
    }
    logger?.warn('browser:cookie-consent', '[cookie-consent] handler error', {
      message: err?.message || String(err),
    });
    logger?.stageEnd('browser:cookie-consent', {
      clicked: false,
      error: err?.message || String(err),
    });
  }
}

async function collectBrowserSnapshot(page, {
  url,
  gotoOptions,
  selector,
  waitAfterMs,
  browserOptions,
  includeScreenshot = true,
},
logger) {
  const opts = browserOptions || {};
  let navStatus = null;
  const onResponse = (resp) => {
    try {
      if (resp.request().resourceType() === 'document' && navStatus === null) {
        navStatus = resp.status();
      }
    } catch (_) {}
  };
  page.on('response', onResponse);
  try {
    logger?.stageStart('browser:navigate', {
      url,
      waitUntil: gotoOptions.waitUntil,
      timeout: gotoOptions.timeout,
    });
    try {
      await page.goto(url, gotoOptions);
      logger?.stageEnd('browser:navigate', { status: navStatus });
    } catch (err) {
      logger?.stageEnd('browser:navigate', {
        status: navStatus,
        error: err?.message || String(err),
      });
      throw err;
    }

    await handleCookieConsent(page, logger);

    logger?.stageStart('browser:wait-readiness', {
      waitAfterMs,
      waitUntil: gotoOptions.waitUntil,
    });
    try {
      await waitForPageReadiness(page, {
        ...opts,
        waitAfterMs,
      });
      logger?.stageEnd('browser:wait-readiness', {});
    } catch (err) {
      logger?.stageEnd('browser:wait-readiness', {
        error: err?.message || String(err),
      });
      throw err;
    }
<<<<<<< HEAD

    if (selector) {
      logger?.stageStart('browser:wait-selector', {
        selector,
        timeout: opts.fragmentTimeoutMs || 3_000,
      });
      try {
        await page.waitForSelector(selector, { timeout: opts.fragmentTimeoutMs || 3_000 });
        logger?.stageEnd('browser:wait-selector', { found: true });
      } catch (err) {
        logger?.stageEnd('browser:wait-selector', {
          found: false,
          message: err?.message || String(err),
        });
      }
    }

    logger?.stageStart('browser:detect-botwall', {});
    const blocked = await detectBotWall(page);
    logger?.stageEnd('browser:detect-botwall', { blocked });
    const finalUrl = page.url();
    logger?.stageStart('browser:extract-html', { selector: !!selector });
    let html;
    try {
      html = await extractHtml(page, selector);
      logger?.stageEnd('browser:extract-html', { length: html?.length || 0 });
    } catch (err) {
      logger?.stageEnd('browser:extract-html', {
        length: 0,
        error: err?.message || String(err),
      });
      throw err;
    }
=======

    if (selector) {
      logger?.stageStart('browser:wait-selector', {
        selector,
        timeout: opts.fragmentTimeoutMs || 3_000,
      });
      try {
        await page.waitForSelector(selector, { timeout: opts.fragmentTimeoutMs || 3_000 });
        logger?.stageEnd('browser:wait-selector', { found: true });
      } catch (err) {
        logger?.stageEnd('browser:wait-selector', {
          found: false,
          message: err?.message || String(err),
        });
      }
    }

    logger?.stageStart('browser:detect-botwall', {});
    const blocked = await detectBotWall(page);
    logger?.stageEnd('browser:detect-botwall', { blocked });
    const finalUrl = page.url();
    logger?.stageStart('browser:extract-html', { selector: !!selector });
    let html;
    try {
      html = await extractHtml(page, selector);
      logger?.stageEnd('browser:extract-html', { length: html?.length || 0 });
    } catch (err) {
      logger?.stageEnd('browser:extract-html', {
        length: 0,
        error: err?.message || String(err),
      });
      throw err;
    }
      let clickedConsent = false;

      for (const xpath of consentXPaths) {
        if (clickedConsent) break;
        // eslint-disable-next-line no-await-in-loop
        const handles = await page.$x(xpath);
        for (const handle of handles) {
          // eslint-disable-next-line no-await-in-loop
          const isVisible = await handle
            .evaluate((el) => {
              const style = window.getComputedStyle(el);
              const rect = el.getBoundingClientRect();
              if (!rect) return false;
              const hidden =
                style.visibility === 'hidden' ||
                style.display === 'none' ||
                rect.width === 0 ||
                rect.height === 0;
              return !hidden;
            })
            .catch(() => false);

          if (!isVisible) {
            // eslint-disable-next-line no-continue
            continue;
          }

          // eslint-disable-next-line no-await-in-loop
          const label = await handle
            .evaluate((el) => (el.innerText || el.textContent || el.value || '').trim())
            .catch(() => '');

          try {
            // eslint-disable-next-line no-await-in-loop
            await handle.click();
            console.log(`[cookie-consent] clicked: "${label || 'unknown'}"`);
            // eslint-disable-next-line no-await-in-loop
            await new Promise((resolve) => setTimeout(resolve, 1_500));
            clickedConsent = true;
            break;
          } catch (_) {
            // Continue searching other candidates if clicking failed
          }
        }
      }

      if (!clickedConsent) {
        console.log('[cookie-consent] no consent buttons found');
      }
    } catch (err) {
      console.log(`[cookie-consent] handler error: ${err?.message || err}`);
    }

    await waitForPageReadiness(page, {
      ...opts,
      waitAfterMs,
    });

    if (selector) {
      try {
        await page.waitForSelector(selector, { timeout: opts.fragmentTimeoutMs || 3_000 });
      } catch (_) {}
    }

    const blocked = await detectBotWall(page);
    const finalUrl = page.url();
    const html = await extractHtml(page, selector);
>>>>>>> cd731c29
    const meta = await page.evaluate(() => {
      const byName = (n) => document.querySelector(`meta[name="${n}"]`)?.getAttribute('content')?.trim() || null;
      const byProp = (p) => document.querySelector(`meta[property="${p}"]`)?.getAttribute('content')?.trim() || null;
      const title = document.querySelector('title')?.textContent?.trim() || null;
      const desc = byName('description') || byProp('og:description') || null;
      const canonical = document.querySelector('link[rel="canonical"]')?.getAttribute('href') || null;
      const h1 = document.querySelector('h1')?.textContent?.trim() || null;
      const linksCount = document.querySelectorAll('a[href]').length;
      const textLen = document.body?.innerText?.length || 0;
      return { title, desc, canonical, h1, linksCount, textLen };
    });

    let screenshot_b64 = null;
    if (includeScreenshot) {
      logger?.stageStart('browser:screenshot', {});
      try {
        const png = await page.screenshot({ fullPage: true });
        screenshot_b64 = png.toString('base64');
        logger?.stageEnd('browser:screenshot', { captured: true, length: screenshot_b64.length });
      } catch (err) {
        logger?.stageEnd('browser:screenshot', {
          captured: false,
          message: err?.message || String(err),
        });
      }
    }

    return {
      navStatus,
      finalUrl,
      blocked,
      html,
      meta,
      screenshot_b64,
      hash: sha256(html || ''),
    };
<<<<<<< HEAD
  } catch (err) {
    throw err;
=======
>>>>>>> cd731c29
  } finally {
    page.off('response', onResponse);
  }
}

async function prepareForBotBypass(page) {
  try {
    const client = await page.target().createCDPSession();
    await client.send('Network.clearBrowserCookies').catch(() => {});
    await client.send('Network.clearBrowserCache').catch(() => {});
  } catch (_) {}
  await rotatePageProfile(page);
  await sleep(randomInt(...BOT_BYPASS_WAIT_RANGE_MS));
}

async function attemptBotBypass(page, {
  url,
  gotoOptions,
  selector,
  waitAfterMs,
  browserOptions,
  includeScreenshot,
  logger,
}) {
  const opts = browserOptions || {};
  logger?.stageStart('browser:bot-bypass', { url });
  try {
    await prepareForBotBypass(page);
    await applyNavigationHeaders(page, opts.headers || {});
    await warmUpOrigin(page, url, gotoOptions);
    await sleep(randomInt(...BOT_BYPASS_WAIT_RANGE_MS));

    const relaxedGoto = {
      ...gotoOptions,
      waitUntil: opts.retryWaitUntil || gotoOptions.waitUntil || 'domcontentloaded',
    };

    await humanizePageInteractions(page, page.__profile?.viewport);

    const snapshot = await collectBrowserSnapshot(page, {
      url,
      gotoOptions: relaxedGoto,
      selector,
      waitAfterMs,
      browserOptions: opts,
      includeScreenshot,
    }, logger);
    logger?.stageEnd('browser:bot-bypass', { blocked: snapshot.blocked, status: snapshot.navStatus });
    return snapshot;
  } catch (err) {
    logger?.stageEnd('browser:bot-bypass', {
      blocked: null,
      status: null,
      error: err?.message || String(err),
    });
    throw err;
  }
}

async function fetchBrowser(url, { selector, browserOptions = {}, logger } = {}) {
  const startedAt = Date.now();

  await ensurePuppeteer();

  let page = null;
  const navigationTimeout = browserOptions.navigationTimeoutMs || browserOptions.timeoutMs || BROWSER_TIMEOUT_MS;
  let waitUntil = browserOptions.waitUntil || browserOptions.navigationWaitUntil || BROWSER_DEFAULT_WAIT_UNTIL;
  const opts = browserOptions || {};

  if (Array.isArray(waitUntil) && waitUntil.length === 0) {
    waitUntil = BROWSER_DEFAULT_WAIT_UNTIL;
  }

  const gotoOptions = {
    timeout: navigationTimeout,
  };
  if (Array.isArray(waitUntil)) {
    gotoOptions.waitUntil = waitUntil;
  } else if (typeof waitUntil === 'string') {
    const trimmed = waitUntil.trim();
    if (trimmed && trimmed !== 'manual' && trimmed !== 'none') {
      gotoOptions.waitUntil = trimmed;
    }
  } else {
    gotoOptions.waitUntil = BROWSER_DEFAULT_WAIT_UNTIL;
  }

  const waitAfterMs =
    typeof browserOptions.waitAfterMs === 'number'
      ? browserOptions.waitAfterMs
      : typeof browserOptions.extraWaitMs === 'number'
        ? browserOptions.extraWaitMs
        : BROWSER_EXTRA_WAIT_MS;

  try {
    logger?.stageStart('browser:acquire-page', {});
    try {
      page = await acquirePage();
      logger?.stageEnd('browser:acquire-page', { acquired: true });
    } catch (err) {
      logger?.stageEnd('browser:acquire-page', {
        acquired: false,
        error: err?.message || String(err),
      });
      throw err;
    }

    logger?.stageStart('browser:configure-page', {
      headers: Object.keys(opts.headers || {}),
    });
    try {
      await ensurePageProfile(page);
      await applyNavigationHeaders(page, opts.headers || {});
      logger?.stageEnd('browser:configure-page', {
        viewport: page.__profile?.viewport || null,
      });
    } catch (err) {
      logger?.stageEnd('browser:configure-page', {
        viewport: page.__profile?.viewport || null,
        error: err?.message || String(err),
      });
      throw err;
    }

    const includeScreenshot = opts.captureScreenshot !== false;

    logger?.stageStart('browser:collect', {
      includeScreenshot,
      waitAfterMs,
      waitUntil: gotoOptions.waitUntil,
    });
    let snapshot;
    try {
      snapshot = await collectBrowserSnapshot(page, {
        url,
        gotoOptions,
        selector,
        waitAfterMs,
        browserOptions: opts,
        includeScreenshot,
      }, logger);
      logger?.stageEnd('browser:collect', {
        blocked: snapshot.blocked,
        status: snapshot.navStatus,
        finalUrl: snapshot.finalUrl,
      });
    } catch (err) {
      logger?.stageEnd('browser:collect', {
        blocked: null,
        status: null,
        error: err?.message || String(err),
      });
      throw err;
    }
<<<<<<< HEAD

    const needsBypass =
      snapshot.blocked ||
      (snapshot.navStatus && [401, 403, 429].includes(snapshot.navStatus)) ||
      (opts.forceBotBypass === true && snapshot.navStatus && snapshot.navStatus >= 300);

    if (needsBypass && opts.disableBotBypass !== true) {
      logger?.info('browser:collect', 'Attempting bot bypass', {
        blocked: snapshot.blocked,
        status: snapshot.navStatus,
      });
      try {
        snapshot = await attemptBotBypass(page, {
          url,
          gotoOptions,
          selector,
          waitAfterMs,
          browserOptions: opts,
          includeScreenshot,
          logger,
        });
      } catch (err) {
        logger?.warn('browser:bot-bypass', 'Bypass attempt failed', {
          message: err?.message || String(err),
        });
        if (!snapshot.blocked) {
          throw err;
        }
      }
    }

=======

    const needsBypass =
      snapshot.blocked ||
      (snapshot.navStatus && [401, 403, 429].includes(snapshot.navStatus)) ||
      (opts.forceBotBypass === true && snapshot.navStatus && snapshot.navStatus >= 300);

    if (needsBypass && opts.disableBotBypass !== true) {
      logger?.info('browser:collect', 'Attempting bot bypass', {
        blocked: snapshot.blocked,
        status: snapshot.navStatus,
      });
      try {
        snapshot = await attemptBotBypass(page, {
          url,
          gotoOptions,
          selector,
          waitAfterMs,
          browserOptions: opts,
          includeScreenshot,
          logger,
        });
      } catch (err) {
        logger?.warn('browser:bot-bypass', 'Bypass attempt failed', {
          message: err?.message || String(err),
        });
        if (!snapshot.blocked) {
          throw err;
        }
      }
    }

>>>>>>> cd731c29
    const http_status = snapshot.navStatus || 200;

    return {
      mode: 'browser',
      startedAt,
      finishedAt: Date.now(),
      final_url: snapshot.finalUrl || url,
      http_status,
      html: snapshot.html,
      meta: snapshot.meta,
      hash: snapshot.hash,
      blocked: !!snapshot.blocked,
      block_reason: snapshot.blocked ? 'BOT_PROTECTION' : null,
      screenshot_b64: snapshot.screenshot_b64,
    };
  } catch (err) {
    throw err;
  } finally {
    if (page) {
      logger?.stageStart('browser:release-page', {});
      try {
        await releasePage(page);
        logger?.stageEnd('browser:release-page', { released: true });
      } catch (err) {
        logger?.stageEnd('browser:release-page', {
          released: false,
          error: err?.message || String(err),
        });
      }
    }
  }
}

// ---- Warstwa retry ----
async function scanUrl({ url, tryb, selector, browserOptions = {}, staticOptions = {}, logger }) {
  const normUrl = normalizeUrl(url);
  let lastErr = null;

  for (let i = 0; i <= MAX_RETRIES; i++) {
    logger?.stageStart('scan-attempt', { attempt: i + 1, mode: tryb, url: normUrl });
    try {
      if (tryb === 'browser') {
        const result = await fetchBrowser(normUrl, { selector, browserOptions, logger });
        logger?.stageEnd('scan-attempt', {
          attempt: i + 1,
          outcome: 'success',
          mode: result.mode,
          status: result.http_status,
          blocked: result.blocked,
        });
        return result;
      }
      const result = await fetchStatic(normUrl, { selector, ...staticOptions, logger });
      logger?.stageEnd('scan-attempt', {
        attempt: i + 1,
        outcome: 'success',
        mode: result.mode,
        status: result.http_status,
        blocked: false,
      });
      return result;
    } catch (e) {
      lastErr = e;
      logger?.stageEnd('scan-attempt', {
        attempt: i + 1,
        outcome: 'error',
        message: e?.message || String(e),
      });
      if (i < MAX_RETRIES) await sleep(500 + i * 300);
    }
  }
  logger?.error('scan', 'All attempts failed', {
    attempts: MAX_RETRIES + 1,
    lastError: lastErr?.message || String(lastErr),
  });
  throw lastErr;
}

// ---- PG helpers ----
async function withPg(tx) {
  const client = await pool.connect();
  try {
    return await tx(client);
  } catch (err) {
    throw err;
  } finally {
    client.release();
  }
}

// Planowanie: tworzymy zadania dla monitorów, którym minął interwał
async function scheduleDue({ onlyMonitorId = null } = {}) {
  if (onlyMonitorId && !isUuid(onlyMonitorId)) {
    throw new Error('INVALID_MONITOR_ID');
  }
  return withPg(async (pg) => {
    try {
      await pg.query('BEGIN');

      if (onlyMonitorId) {
        const r = await pg.query(
          `INSERT INTO zadania_skanu (id, monitor_id, zaplanowano_at, status)
           VALUES (gen_random_uuid(), $1, NOW(), 'oczekuje')
           RETURNING id`,
          [onlyMonitorId]
        );
        await pg.query('COMMIT');
        return r.rowCount || 0;
      }

      const dueSQL = `
        WITH ostatnie AS (
          SELECT m.id AS monitor_id,
                 m.interwal_sec,
                 MAX(z.zaplanowano_at) AS last_plan
          FROM monitory m
          LEFT JOIN zadania_skanu z ON z.monitor_id = m.id
          WHERE m.aktywny = true
          GROUP BY m.id, m.interwal_sec
        ),
        due AS (
          SELECT o.monitor_id
          FROM ostatnie o
          WHERE o.last_plan IS NULL
             OR EXTRACT(EPOCH FROM (NOW() - o.last_plan)) >= o.interwal_sec
        )
        INSERT INTO zadania_skanu (id, monitor_id, zaplanowano_at, status)
        SELECT gen_random_uuid(), monitor_id, NOW(), 'oczekuje'
        FROM due
        LIMIT $1
        RETURNING id
      `;
      const r = await pg.query(dueSQL, [SCHEDULE_BATCH_LIMIT]);
      await pg.query('COMMIT');
      return r.rowCount || 0;
    } catch (e) {
      try { await pg.query('ROLLBACK'); } catch {}
      throw e;
    }
  });
}


// Pobierz paczkę do realizacji i zarezerwuj
async function claimBatch(limit) {
  return withPg(async (pg) => {
    try {
      await pg.query('BEGIN');
      const res = await pg.query(
        `
        UPDATE zadania_skanu
           SET status = 'przetwarzanie',
               rozpoczecie_at = NOW()
         WHERE id IN (
           SELECT id
             FROM zadania_skanu
            WHERE status = 'oczekuje'
            ORDER BY zaplanowano_at ASC
            LIMIT $1
            FOR UPDATE SKIP LOCKED
         )
         RETURNING id, monitor_id
        `,
        [limit]
      );
      await pg.query('COMMIT');
      return res.rows;
    } catch (e) {
      try { await pg.query('ROLLBACK'); } catch {}
      throw e;
    }
  });
}


// Wczytaj konfigurację monitora
async function loadMonitor(pg, monitor_id) {
  const { rows } = await pg.query(
    `SELECT id, url, tryb_skanu, css_selector
       FROM monitory
      WHERE id = $1`,
    [monitor_id]
  );
  return rows[0];
}

// Finalizacja zadania dopasowana do Twojej tabeli
async function finishTask(taskId, { status, blad_opis, tresc_hash, snapshot_mongo_id }) {
  await withPg(async (pg) => {
    await pg.query(
      `UPDATE zadania_skanu
          SET status = $2,
              zakonczenie_at = NOW(),
              blad_opis = $3,
              tresc_hash = $4,
              snapshot_mongo_id = $5
        WHERE id = $1`,
      [taskId, status, blad_opis || null, tresc_hash || null, snapshot_mongo_id || null]
    );
  });
}

// ---- Worker ----
const queue = new PQueue({ concurrency: MAX_CONCURRENCY });

async function processTask(task) {
  const { id: taskId, monitor_id } = task;
  const logger = createRunLogger({ taskId, monitorId: monitor_id });
  const startedAt = Date.now();
  let finalStatus = 'unknown';
  let finalHash = null;
  let finalSnapshotId = null;
  let finalError = null;

  logger.headerStart({ taskId, monitorId: monitor_id });

  try {
    logger.stageStart('validate-identifiers', { taskId, monitorId: monitor_id });
    const validTaskId = isUuid(taskId);
    const validMonitorId = isUuid(monitor_id);
    if (!validTaskId || !validMonitorId) {
      logger.stageEnd('validate-identifiers', { validTaskId, validMonitorId, outcome: 'invalid' });
      finalStatus = 'blad';
      finalError = 'INVALID_UUID';
      logger.error('validate-identifiers', 'Invalid UUID detected', { validTaskId, validMonitorId });
      logger.stageStart('pg:finish-task', { status: 'blad' });
      try {
        await finishTask(taskId, {
          status: 'blad',
          blad_opis: 'INVALID_UUID',
          tresc_hash: null,
          snapshot_mongo_id: null,
        });
        logger.stageEnd('pg:finish-task', { status: 'blad' });
      } catch (finishErr) {
        logger.stageEnd('pg:finish-task', {
          status: 'blad',
          error: finishErr?.message || String(finishErr),
        });
        logger.error('pg:finish-task', 'Failed to update task status', {
          message: finishErr?.message || String(finishErr),
        });
      }
      return;
    }
    logger.stageEnd('validate-identifiers', { validTaskId, validMonitorId, outcome: 'ok' });

    logger.stageStart('load-monitor', { monitorId: monitor_id });
    const monitor = await withPg((pg) => loadMonitor(pg, monitor_id));
    if (!monitor) {
      logger.stageEnd('load-monitor', { outcome: 'not-found' });
      finalStatus = 'blad';
      finalError = 'MONITOR_NOT_FOUND';
      logger.error('load-monitor', 'Monitor not found', {});
      logger.stageStart('pg:finish-task', { status: 'blad' });
      try {
        await finishTask(taskId, {
          status: 'blad',
          blad_opis: 'MONITOR_NOT_FOUND',
          tresc_hash: null,
          snapshot_mongo_id: null,
        });
        logger.stageEnd('pg:finish-task', { status: 'blad' });
      } catch (finishErr) {
        logger.stageEnd('pg:finish-task', {
          status: 'blad',
          error: finishErr?.message || String(finishErr),
        });
        logger.error('pg:finish-task', 'Failed to update task status', {
          message: finishErr?.message || String(finishErr),
        });
      }
      return;
    }
    logger.stageEnd('load-monitor', {
      outcome: 'found',
      tryb_skanu: monitor.tryb_skanu,
      url: monitor.url,
    });
<<<<<<< HEAD

    logger.stageStart('parse-behavior', { hasSelector: !!monitor.css_selector });
    const { selector, staticOptions, browserOptions } = parseMonitorBehavior(monitor.css_selector || null);
    logger.stageEnd('parse-behavior', {
      selectorPreview: selector ? selector.slice(0, 120) : null,
      staticOptionKeys: Object.keys(staticOptions || {}),
      browserOptionKeys: Object.keys(browserOptions || {}),
    });

=======

    logger.stageStart('parse-behavior', { hasSelector: !!monitor.css_selector });
    const { selector, staticOptions, browserOptions } = parseMonitorBehavior(monitor.css_selector || null);
    logger.stageEnd('parse-behavior', {
      selectorPreview: selector ? selector.slice(0, 120) : null,
      staticOptionKeys: Object.keys(staticOptions || {}),
      browserOptionKeys: Object.keys(browserOptions || {}),
    });

>>>>>>> cd731c29
    const tryb = (monitor.tryb_skanu || 'static').toLowerCase() === 'browser' ? 'browser' : 'static';
    const url = monitor.url;
    logger.info('determine-mode', 'Resolved scan mode', {
      tryb,
      url,
      selectorPreview: selector ? selector.slice(0, 120) : null,
    });

    logger.stageStart('scan', { url, tryb });
    const result = await scanUrl({ url, tryb, selector, browserOptions, staticOptions, logger });
    logger.stageEnd('scan', {
      mode: result.mode,
      http_status: result.http_status,
      blocked: result.blocked,
      hash: result.hash,
      finalUrl: result.final_url,
    });

    logger.stageStart('mongo:save-snapshot', { mode: result.mode });
    let snapshotId;
    try {
      snapshotId = await saveSnapshotToMongo({
        monitor_id,
        url,
        ts: new Date(),
        mode: result.mode,
        final_url: result.final_url,
        html: result.html,
        meta: result.meta,
        hash: result.hash,
        blocked: !!result.blocked,
        block_reason: result.block_reason || null,
        screenshot_b64: result.screenshot_b64 || null,
      });
      logger.stageEnd('mongo:save-snapshot', {
        snapshotId,
        htmlLength: result.html ? result.html.length : 0,
      });
    } catch (err) {
      logger.stageEnd('mongo:save-snapshot', {
        snapshotId: null,
        error: err?.message || String(err),
      });
      throw err;
    }

    finalSnapshotId = snapshotId;
    finalHash = result.hash;

    if (result.blocked) {
      finalStatus = 'blad';
      finalError = result.block_reason || 'BOT_PROTECTION';
      logger.warn('scan', 'Result blocked by bot protection', {
        reason: finalError,
        status: result.http_status,
      });
      logger.stageStart('pg:finish-task', { status: 'blad' });
      try {
        await finishTask(taskId, {
          status: 'blad',
          blad_opis: result.block_reason || 'BOT_PROTECTION',
          tresc_hash: null,
          snapshot_mongo_id: snapshotId,
        });
        logger.stageEnd('pg:finish-task', { status: 'blad' });
      } catch (finishErr) {
        logger.stageEnd('pg:finish-task', {
          status: 'blad',
          error: finishErr?.message || String(finishErr),
        });
        logger.error('pg:finish-task', 'Failed to update task status', {
          message: finishErr?.message || String(finishErr),
        });
      }
      return;
    }

    logger.stageStart('pg:finish-task', { status: 'ok' });
    try {
      await finishTask(taskId, {
        status: 'ok',
        blad_opis: null,
        tresc_hash: result.hash,
        snapshot_mongo_id: snapshotId,
      });
      logger.stageEnd('pg:finish-task', { status: 'ok' });
    } catch (finishErr) {
      logger.stageEnd('pg:finish-task', {
        status: 'ok',
        error: finishErr?.message || String(finishErr),
      });
      logger.error('pg:finish-task', 'Failed to update task status', {
        message: finishErr?.message || String(finishErr),
      });
      throw finishErr;
    }
    finalStatus = 'ok';
  } catch (e) {
    finalStatus = 'blad';
    finalError = e?.message || String(e);
    logger.error('run', 'Unhandled error during task', {
      message: finalError,
      stack: e?.stack,
    });
    try {
      logger.stageStart('pg:finish-task', { status: 'blad' });
      await finishTask(taskId, {
        status: 'blad',
        blad_opis: finalError.slice(0, 500),
        tresc_hash: null,
        snapshot_mongo_id: null,
      });
      logger.stageEnd('pg:finish-task', { status: 'blad' });
    } catch (finishErr) {
      logger.stageEnd('pg:finish-task', {
        status: 'blad',
        error: finishErr?.message || String(finishErr),
      });
      logger.error('pg:finish-task', 'Failed to update task status', {
        message: finishErr?.message || String(finishErr),
      });
    }
  } finally {
    logger.headerEnd({
      status: finalStatus,
      durationMs: Date.now() - startedAt,
      snapshotId: finalSnapshotId,
      hash: finalHash,
      error: finalError,
    });
  }
}



async function runExecutionCycle() {
  // 1) planowanie
  try {
    const planned = await scheduleDue();
    if (planned) console.log(`[plan] dodano zadań: ${planned}`);
  } catch (e) {
    console.error('[plan] błąd planowania:', e.message);
  }

  // 2) pobranie paczki
  let tasks = [];
  try {
    tasks = await claimBatch(MAX_CONCURRENCY);
  } catch (e) {
    console.error('[claim] błąd rezerwacji:', e.message);
  }

  // 3) wykonanie
  for (const t of tasks) {
    queue.add(() => processTask(t)).catch((e) =>
      console.error('[task] błąd krytyczny:', e)
    );
  }

  // 4) poczekaj na zakończenie kolejki przed wyjściem w trybie --once
  await queue.onIdle();
}

// ---- RESET ----
async function resetData() {
  // Postgres: TRUNCATE zadania_skanu
  await withPg(async (pg) => {
    await pg.query('TRUNCATE TABLE zadania_skanu;');
  });
  console.log('[reset] TRUNCATE zadania_skanu OK');

  // Mongo: wyczyść snapshots
  const deleted = await clearMongoSnapshots();
  console.log(`[reset] Mongo snapshots usuniętych: ${deleted}`);
}

// ---- Bootstrap ----
async function sanityChecks() {
  const { rows } = await pool.query('SELECT current_database() AS db, current_user AS usr');
  console.log('PG OK:', rows[0]);
  const db = await ensureMongo();
  await db.command({ ping: 1 });
  console.log('Mongo OK');
}

async function main() {
  // parse CLI
  const args = process.argv.slice(2);
  const has = (flag) => args.includes(flag);
  const getArg = (name) => {
    const idx = args.indexOf(name);
    if (idx >= 0 && idx + 1 < args.length) return args[idx + 1];
    return null;
    };

  if (has('--reset')) {
    await sanityChecks();
    await resetData();
    return;
  }

  await sanityChecks();

  const once = has('--once');
  const monitorId = getArg('--monitor-id');
  if (monitorId && !isUuid(monitorId)) {
    console.error(`[cli] invalid monitor id: ${monitorId}`);
    process.exit(1);
  }

  if (once && monitorId) {
    // Jednorazowy scan konkretnego monitora (bez globalnego planowania)
    console.log(`[once] uruchamiam jednorazowy scan monitora ${monitorId}`);
    // zaplanuj pojedyncze zadanie dla tego monitora
    await scheduleDue({ onlyMonitorId: monitorId });
    await runExecutionCycle();
    return;
  }

  if (once) {
    console.log('[once] pojedynczy cykl: planowanie + wykonanie');
    await runExecutionCycle();
    return;
  }

  console.log(`[loop] start pętli co ${LOOP_MS} ms`);
  // pierwsze odpalenie od razu
  await runExecutionCycle();

  // cyklicznie
  setInterval(async () => {
    try {
      await runExecutionCycle();
    } catch (e) {
      console.error('[loop] cykl błąd:', e?.message || e);
    }
  }, LOOP_MS);
}

// Start
main().catch((e) => {
  console.error('FATAL:', e);
  process.exit(1);
});
<|MERGE_RESOLUTION|>--- conflicted
+++ resolved
@@ -419,7 +419,6 @@
     defaultViewport: { width: 1366, height: 900 },
   };
 }
-<<<<<<< HEAD
 
 async function getBrowser() {
   if (!browserPromise) {
@@ -475,63 +474,6 @@
   page.removeAllListeners('requestfailed');
 }
 
-=======
-
-async function getBrowser() {
-  if (!browserPromise) {
-    const { puppeteer: pptr } = await ensurePuppeteer();
-    browserPromise = pptr
-      .launch(buildLaunchOptions())
-      .catch((err) => {
-        browserPromise = null;
-        throw err;
-      });
-  }
-  return browserPromise;
-}
-
-async function configurePage(page) {
-  try {
-    await page.setJavaScriptEnabled(true);
-  } catch (_) {}
-  try {
-    await page.setBypassCSP(true);
-  } catch (_) {}
-  page.setDefaultNavigationTimeout(BROWSER_TIMEOUT_MS);
-  page.setDefaultTimeout(BROWSER_TIMEOUT_MS);
-}
-
-async function createPage() {
-  const browser = await getBrowser();
-  const page = await browser.newPage();
-  await configurePage(page);
-  await rotatePageProfile(page);
-  allocatedPages += 1;
-  return page;
-}
-
-async function acquirePage() {
-  if (pagePool.length) {
-    return pagePool.pop();
-  }
-
-  if (allocatedPages < BROWSER_MAX_PAGES) {
-    return createPage();
-  }
-
-  return new Promise((resolve) => {
-    waitingResolvers.push(resolve);
-  });
-}
-
-function cleanupPageListeners(page) {
-  if (!page || typeof page.removeAllListeners !== 'function') return;
-  page.removeAllListeners('response');
-  page.removeAllListeners('console');
-  page.removeAllListeners('requestfailed');
-}
-
->>>>>>> cd731c29
 async function resetPage(page) {
   if (!page || page.isClosed()) return;
   try {
@@ -755,21 +697,12 @@
   try {
     const dom = new JSDOM(html);
     const { document } = dom.window;
-<<<<<<< HEAD
 
     if (selector) {
       const node = document.querySelector(selector);
       fragmentHtml = node ? node.outerHTML : null;
     }
 
-=======
-
-    if (selector) {
-      const node = document.querySelector(selector);
-      fragmentHtml = node ? node.outerHTML : null;
-    }
-
->>>>>>> cd731c29
     meta = pickMetaFromDocument(document);
     content = fragmentHtml || html;
     hash = sha256(content);
@@ -800,7 +733,6 @@
 
 // ---- Tryb BROWSER (Puppeteer + stealth + heurystyka bot-wall + screenshot) ----
 async function detectBotWall(page) {
-<<<<<<< HEAD
   try {
     return await page.evaluate(() => {
       const txt = (document.body?.innerText || '').toLowerCase();
@@ -842,49 +774,6 @@
 async function handleCookieConsent(page, logger) {
   logger?.stageStart('browser:cookie-consent', {});
   try {
-=======
-  try {
-    return await page.evaluate(() => {
-      const txt = (document.body?.innerText || '').toLowerCase();
-      const title = (document.title || '').toLowerCase();
-      const hasCMsg = !!document.querySelector('#cmsg');
-      const hasCaptchaDelivery = !!document.querySelector(
-        'script[src*="captcha-delivery.com"],script[src*="ct.captcha-delivery.com"]'
-      );
-      const hasAllegroShield = !!document.querySelector('div[data-box-name="allegro.guard"]');
-      return (
-        hasCMsg ||
-        hasCaptchaDelivery ||
-        hasAllegroShield ||
-        title.includes('enable js') ||
-        txt.includes('enable js') ||
-        txt.includes('captcha') ||
-        txt.includes('bot protection') ||
-        txt.includes('access denied') ||
-        txt.includes('protect our site')
-      );
-    });
-  } catch (_) {
-    return false;
-  }
-}
-
-async function extractHtml(page, selector) {
-  if (selector) {
-    const fragment = await page.$eval(selector, (el) => el.outerHTML).catch(() => null);
-    if (fragment) {
-      return fragment.length > TEXT_TRUNCATE_AT ? fragment.slice(0, TEXT_TRUNCATE_AT) : fragment;
-    }
-  }
-  let html = await page.content();
-  if (html.length > TEXT_TRUNCATE_AT) html = html.slice(0, TEXT_TRUNCATE_AT);
-  return html;
-}
-
-async function handleCookieConsent(page, logger) {
-  logger?.stageStart('browser:cookie-consent', {});
-  try {
->>>>>>> cd731c29
     const result = await page.evaluate((keywords) => {
       const normalize = (text) => {
         if (!text) return '';
@@ -1006,7 +895,6 @@
       });
       throw err;
     }
-<<<<<<< HEAD
 
     if (selector) {
       logger?.stageStart('browser:wait-selector', {
@@ -1040,108 +928,6 @@
       });
       throw err;
     }
-=======
-
-    if (selector) {
-      logger?.stageStart('browser:wait-selector', {
-        selector,
-        timeout: opts.fragmentTimeoutMs || 3_000,
-      });
-      try {
-        await page.waitForSelector(selector, { timeout: opts.fragmentTimeoutMs || 3_000 });
-        logger?.stageEnd('browser:wait-selector', { found: true });
-      } catch (err) {
-        logger?.stageEnd('browser:wait-selector', {
-          found: false,
-          message: err?.message || String(err),
-        });
-      }
-    }
-
-    logger?.stageStart('browser:detect-botwall', {});
-    const blocked = await detectBotWall(page);
-    logger?.stageEnd('browser:detect-botwall', { blocked });
-    const finalUrl = page.url();
-    logger?.stageStart('browser:extract-html', { selector: !!selector });
-    let html;
-    try {
-      html = await extractHtml(page, selector);
-      logger?.stageEnd('browser:extract-html', { length: html?.length || 0 });
-    } catch (err) {
-      logger?.stageEnd('browser:extract-html', {
-        length: 0,
-        error: err?.message || String(err),
-      });
-      throw err;
-    }
-      let clickedConsent = false;
-
-      for (const xpath of consentXPaths) {
-        if (clickedConsent) break;
-        // eslint-disable-next-line no-await-in-loop
-        const handles = await page.$x(xpath);
-        for (const handle of handles) {
-          // eslint-disable-next-line no-await-in-loop
-          const isVisible = await handle
-            .evaluate((el) => {
-              const style = window.getComputedStyle(el);
-              const rect = el.getBoundingClientRect();
-              if (!rect) return false;
-              const hidden =
-                style.visibility === 'hidden' ||
-                style.display === 'none' ||
-                rect.width === 0 ||
-                rect.height === 0;
-              return !hidden;
-            })
-            .catch(() => false);
-
-          if (!isVisible) {
-            // eslint-disable-next-line no-continue
-            continue;
-          }
-
-          // eslint-disable-next-line no-await-in-loop
-          const label = await handle
-            .evaluate((el) => (el.innerText || el.textContent || el.value || '').trim())
-            .catch(() => '');
-
-          try {
-            // eslint-disable-next-line no-await-in-loop
-            await handle.click();
-            console.log(`[cookie-consent] clicked: "${label || 'unknown'}"`);
-            // eslint-disable-next-line no-await-in-loop
-            await new Promise((resolve) => setTimeout(resolve, 1_500));
-            clickedConsent = true;
-            break;
-          } catch (_) {
-            // Continue searching other candidates if clicking failed
-          }
-        }
-      }
-
-      if (!clickedConsent) {
-        console.log('[cookie-consent] no consent buttons found');
-      }
-    } catch (err) {
-      console.log(`[cookie-consent] handler error: ${err?.message || err}`);
-    }
-
-    await waitForPageReadiness(page, {
-      ...opts,
-      waitAfterMs,
-    });
-
-    if (selector) {
-      try {
-        await page.waitForSelector(selector, { timeout: opts.fragmentTimeoutMs || 3_000 });
-      } catch (_) {}
-    }
-
-    const blocked = await detectBotWall(page);
-    const finalUrl = page.url();
-    const html = await extractHtml(page, selector);
->>>>>>> cd731c29
     const meta = await page.evaluate(() => {
       const byName = (n) => document.querySelector(`meta[name="${n}"]`)?.getAttribute('content')?.trim() || null;
       const byProp = (p) => document.querySelector(`meta[property="${p}"]`)?.getAttribute('content')?.trim() || null;
@@ -1178,11 +964,8 @@
       screenshot_b64,
       hash: sha256(html || ''),
     };
-<<<<<<< HEAD
   } catch (err) {
     throw err;
-=======
->>>>>>> cd731c29
   } finally {
     page.off('response', onResponse);
   }
@@ -1337,7 +1120,6 @@
       });
       throw err;
     }
-<<<<<<< HEAD
 
     const needsBypass =
       snapshot.blocked ||
@@ -1369,39 +1151,6 @@
       }
     }
 
-=======
-
-    const needsBypass =
-      snapshot.blocked ||
-      (snapshot.navStatus && [401, 403, 429].includes(snapshot.navStatus)) ||
-      (opts.forceBotBypass === true && snapshot.navStatus && snapshot.navStatus >= 300);
-
-    if (needsBypass && opts.disableBotBypass !== true) {
-      logger?.info('browser:collect', 'Attempting bot bypass', {
-        blocked: snapshot.blocked,
-        status: snapshot.navStatus,
-      });
-      try {
-        snapshot = await attemptBotBypass(page, {
-          url,
-          gotoOptions,
-          selector,
-          waitAfterMs,
-          browserOptions: opts,
-          includeScreenshot,
-          logger,
-        });
-      } catch (err) {
-        logger?.warn('browser:bot-bypass', 'Bypass attempt failed', {
-          message: err?.message || String(err),
-        });
-        if (!snapshot.blocked) {
-          throw err;
-        }
-      }
-    }
-
->>>>>>> cd731c29
     const http_status = snapshot.navStatus || 200;
 
     return {
@@ -1681,7 +1430,6 @@
       tryb_skanu: monitor.tryb_skanu,
       url: monitor.url,
     });
-<<<<<<< HEAD
 
     logger.stageStart('parse-behavior', { hasSelector: !!monitor.css_selector });
     const { selector, staticOptions, browserOptions } = parseMonitorBehavior(monitor.css_selector || null);
@@ -1691,17 +1439,6 @@
       browserOptionKeys: Object.keys(browserOptions || {}),
     });
 
-=======
-
-    logger.stageStart('parse-behavior', { hasSelector: !!monitor.css_selector });
-    const { selector, staticOptions, browserOptions } = parseMonitorBehavior(monitor.css_selector || null);
-    logger.stageEnd('parse-behavior', {
-      selectorPreview: selector ? selector.slice(0, 120) : null,
-      staticOptionKeys: Object.keys(staticOptions || {}),
-      browserOptionKeys: Object.keys(browserOptions || {}),
-    });
-
->>>>>>> cd731c29
     const tryb = (monitor.tryb_skanu || 'static').toLowerCase() === 'browser' ? 'browser' : 'static';
     const url = monitor.url;
     logger.info('determine-mode', 'Resolved scan mode', {
