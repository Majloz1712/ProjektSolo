--- conflicted
+++ resolved
@@ -164,7 +164,6 @@
   }
 }
 
-<<<<<<< HEAD
 function appendCacheBuster(url) { // ADD
   const stamp = Date.now().toString(); // ADD
   try { // ADD
@@ -177,8 +176,6 @@
   } // ADD
 } // ADD
 
-=======
->>>>>>> 8f6059ed
 function ensureObject(val) {
   if (!val || typeof val !== 'object') return {};
   return val;
@@ -316,7 +313,6 @@
 const pagePool = [];
 const waitingResolvers = [];
 let allocatedPages = 0;
-<<<<<<< HEAD
 
 async function setPageProfile(page, profile) {
   if (!profile) return null;
@@ -776,441 +772,6 @@
 // ---- Tryb BROWSER (Puppeteer + stealth + heurystyka bot-wall + screenshot) ----
 async function detectBotWall(page) {
   try {
-=======
-
-async function setPageProfile(page, profile) {
-  if (!profile) return null;
-  try {
-    if (profile.timezone) {
-      await page.emulateTimezone(profile.timezone).catch(() => {});
-    }
-    if (profile.viewport) {
-      await page.setViewport({ ...profile.viewport }).catch(() => {});
-    }
-    if (profile.userAgent) {
-      await page.setUserAgent(profile.userAgent).catch(() => {});
-    }
-    const headers = {
-      'accept-language': profile.acceptLanguage || 'pl-PL,pl;q=0.9,en-US;q=0.8,en;q=0.7',
-      'upgrade-insecure-requests': '1',
-      'sec-ch-ua-mobile': '?0',
-    };
-    if (profile.secChUa) headers['sec-ch-ua'] = profile.secChUa;
-    if (profile.secChUaPlatform) headers['sec-ch-ua-platform'] = `"${profile.secChUaPlatform}"`;
-    if (profile.extraHeaders) Object.assign(headers, profile.extraHeaders);
-    await page.setExtraHTTPHeaders(headers).catch(() => {});
-    page.__profileHeaders = headers;
-  } catch (_) {}
-  page.__profile = profile;
-  return profile;
-}
-
-async function ensurePageProfile(page) {
-  if (!page.__profile) {
-    return setPageProfile(page, pickRandomProfile());
-  }
-  return setPageProfile(page, page.__profile);
-}
-
-async function rotatePageProfile(page) {
-  return setPageProfile(page, pickRandomProfile());
-}
-
-async function applyNavigationHeaders(page, extraHeaders = {}) {
-  const base = page.__profileHeaders || {};
-  const merged = { ...base, ...extraHeaders };
-  try {
-    await page.setExtraHTTPHeaders(merged);
-  } catch (_) {}
-  return merged;
-}
-
-async function humanizePageInteractions(page, viewport = {}) {
-  const width = viewport.width || 1366;
-  const height = viewport.height || 900;
-  const steps = randomInt(12, 24);
-  try {
-    await page.mouse.move(randomInt(50, width - 50), randomInt(50, height - 50), { steps }).catch(() => {});
-  } catch (_) {}
-  await sleep(randomInt(120, 280));
-  try {
-    await page.mouse.move(randomInt(30, width - 30), randomInt(30, height - 30), { steps: randomInt(10, 20) }).catch(() => {});
-  } catch (_) {}
-  await sleep(randomInt(140, 320));
-  try {
-    await page.keyboard.press('Tab', { delay: randomInt(35, 120) });
-  } catch (_) {}
-  await sleep(randomInt(120, 260));
-}
-
-async function warmUpOrigin(page, url, gotoOptions) {
-  try {
-    const parsed = new URL(url);
-    const origin = `${parsed.protocol}//${parsed.host}/`;
-    if (!origin || origin === url) return false;
-    await page.goto(origin, {
-      ...gotoOptions,
-      waitUntil: 'domcontentloaded',
-      timeout: Math.min(gotoOptions?.timeout ?? BROWSER_TIMEOUT_MS, 15_000),
-    });
-    await sleep(randomInt(200, 350));
-    await humanizePageInteractions(page, page.__profile?.viewport);
-    return true;
-  } catch (_) {
-    return false;
-  }
-}
-
-async function ensurePuppeteer() {
-  if (puppeteer) return { puppeteer, isStealth };
-  if (USE_STEALTH) {
-    const puppeteerExtra = require('puppeteer-extra');
-    const stealth = require('puppeteer-extra-plugin-stealth')();
-    puppeteerExtra.use(stealth);
-    puppeteer = puppeteerExtra;
-    isStealth = true;
-    return { puppeteer, isStealth };
-  }
-  puppeteer = require('puppeteer');
-  isStealth = false;
-  return { puppeteer, isStealth };
-}
-
-function buildLaunchOptions() {
-  const extraArgs = [];
-  if (process.env.PUPPETEER_PROXY) {
-    extraArgs.push(`--proxy-server=${process.env.PUPPETEER_PROXY}`);
-  }
-
-  return {
-    headless: 'new',
-    args: [
-      '--no-sandbox',
-      '--disable-setuid-sandbox',
-      '--disable-dev-shm-usage',
-      '--disable-gpu',
-      '--lang=pl-PL,pl;q=0.9,en-US;q=0.8,en;q=0.7',
-      ...extraArgs,
-    ],
-    defaultViewport: { width: 1366, height: 900 },
-  };
-}
-
-async function getBrowser() {
-  if (!browserPromise) {
-    const { puppeteer: pptr } = await ensurePuppeteer();
-    browserPromise = pptr
-      .launch(buildLaunchOptions())
-      .catch((err) => {
-        browserPromise = null;
-        throw err;
-      });
-  }
-  return browserPromise;
-}
-
-async function configurePage(page) {
-  try {
-    await page.setJavaScriptEnabled(true);
-  } catch (_) {}
-  try {
-    await page.setBypassCSP(true);
-  } catch (_) {}
-  page.setDefaultNavigationTimeout(BROWSER_TIMEOUT_MS);
-  page.setDefaultTimeout(BROWSER_TIMEOUT_MS);
-}
-
-async function createPage() {
-  const browser = await getBrowser();
-  const page = await browser.newPage();
-  await configurePage(page);
-  await rotatePageProfile(page);
-  allocatedPages += 1;
-  return page;
-}
-
-async function acquirePage() {
-  if (pagePool.length) {
-    return pagePool.pop();
-  }
-
-  if (allocatedPages < BROWSER_MAX_PAGES) {
-    return createPage();
-  }
-
-  return new Promise((resolve) => {
-    waitingResolvers.push(resolve);
-  });
-}
-
-function cleanupPageListeners(page) {
-  if (!page || typeof page.removeAllListeners !== 'function') return;
-  page.removeAllListeners('response');
-  page.removeAllListeners('console');
-  page.removeAllListeners('requestfailed');
-}
-
-async function resetPage(page) {
-  if (!page || page.isClosed()) return;
-  try {
-    await page.goto('about:blank', { waitUntil: 'load', timeout: 10_000 });
-  } catch (_) {}
-}
-
-async function releasePage(page) {
-  if (!page) return;
-  if (page.isClosed?.()) {
-    allocatedPages = Math.max(allocatedPages - 1, 0);
-    return;
-  }
-
-  cleanupPageListeners(page);
-
-  await resetPage(page);
-
-  if (waitingResolvers.length) {
-    const resolve = waitingResolvers.shift();
-    resolve(page);
-    return;
-  }
-
-  pagePool.push(page);
-}
-
-async function closeBrowser() {
-  if (!browserPromise) return;
-  let browser = null;
-  try {
-    browser = await browserPromise;
-  } catch (_) {}
-
-  browserPromise = null;
-
-  await Promise.allSettled(pagePool.splice(0).map((p) => p.close().catch(() => {})));
-  allocatedPages = 0;
-
-  if (browser) {
-    try {
-      await browser.close();
-    } catch (_) {}
-  }
-}
-
-['SIGINT', 'SIGTERM', 'beforeExit', 'exit'].forEach((eventName) => {
-  process.once(eventName, () => {
-    closeBrowser().catch(() => {});
-  });
-});
-
-async function autoScroll(page, {
-  stepPx = 400,
-  delayMs = DEFAULT_SCROLL_DELAY_MS,
-  maxScrolls = 15,
-} = {}) {
-  let previousHeight = -1;
-  for (let i = 0; i < maxScrolls; i++) {
-    const currentHeight = await page.evaluate(() => document.body?.scrollHeight || 0).catch(() => 0);
-    if (currentHeight === previousHeight) break;
-    previousHeight = currentHeight;
-    await page.evaluate((step) => {
-      window.scrollBy(0, step);
-    }, stepPx).catch(() => {});
-    await new Promise((resolve) => setTimeout(resolve, delayMs));
-  }
-  await page.evaluate(() => window.scrollTo(0, 0)).catch(() => {});
-}
-
-async function waitForPageReadiness(page, options = {}) {
-  const {
-    waitForSelector,
-    waitForSelectors,
-    waitForSelectorTimeoutMs = DEFAULT_WAIT_FOR_SELECTOR_TIMEOUT,
-    waitForSelectorVisible = true,
-    waitForFunction,
-    waitForFunctionTimeoutMs = BROWSER_TIMEOUT_MS,
-    waitForResponseIncludes,
-    waitForResponseTimeoutMs = BROWSER_TIMEOUT_MS,
-    waitAfterMs = 0,
-    scrollToBottom: shouldScroll = false,
-    scrollConfig = {},
-    evaluateAfterNavigationScripts,
-  } = options;
-
-  const selectors = [];
-  if (typeof waitForSelector === 'string' && waitForSelector.trim()) {
-    selectors.push(waitForSelector.trim());
-  }
-  if (Array.isArray(waitForSelectors)) {
-    selectors.push(...waitForSelectors.filter((s) => typeof s === 'string' && s.trim()));
-  }
-
-  for (const selector of selectors) {
-    try {
-      await page.waitForSelector(selector, {
-        timeout: waitForSelectorTimeoutMs,
-        visible: waitForSelectorVisible,
-      });
-    } catch (_) {}
-  }
-
-  const functions = [];
-  if (typeof waitForFunction === 'string' && waitForFunction.trim()) {
-    functions.push(waitForFunction.trim());
-  }
-  if (Array.isArray(waitForFunction)) {
-    functions.push(
-      ...waitForFunction.filter((fn) => typeof fn === 'string' && fn.trim())
-    );
-  }
-
-  for (const fnSource of functions) {
-    try {
-      await page.waitForFunction(fnSource, { timeout: waitForFunctionTimeoutMs });
-    } catch (_) {}
-  }
-
-  const responseIncludes = [];
-  if (typeof waitForResponseIncludes === 'string' && waitForResponseIncludes.trim()) {
-    responseIncludes.push(waitForResponseIncludes.trim());
-  }
-  if (Array.isArray(waitForResponseIncludes)) {
-    responseIncludes.push(
-      ...waitForResponseIncludes.filter((v) => typeof v === 'string' && v.trim())
-    );
-  }
-
-  for (const fragment of responseIncludes) {
-    try {
-      await page.waitForResponse((resp) => {
-        try {
-          return resp.url().includes(fragment);
-        } catch (_) {
-          return false;
-        }
-      }, { timeout: waitForResponseTimeoutMs });
-    } catch (_) {}
-  }
-
-  if (Array.isArray(evaluateAfterNavigationScripts)) {
-    for (const script of evaluateAfterNavigationScripts) {
-      if (typeof script !== 'string' || !script.trim()) continue;
-      try {
-        await page.evaluate((source) => {
-          try {
-            return window.eval(source);
-          } catch (_) {
-            return null;
-          }
-        }, script);
-      } catch (_) {}
-    }
-  }
-
-  if (shouldScroll) {
-    await autoScroll(page, scrollConfig);
-  }
-
-  if (waitAfterMs > 0) {
-    await sleep(waitAfterMs);
-  }
-}
-
-
-// ---- Tryb STATIC ----
-async function fetchStatic(url, { selector, headers = {}, fetchOptions = {}, logger } = {}) {
-  const startedAt = Date.now();
-  logger?.stageStart('static:request', {
-    url,
-    timeoutMs: STATIC_TIMEOUT_MS,
-    headers: Object.keys(headers || {}),
-  });
-  let res;
-  try {
-    res = await fetchWithTimeout(
-      url,
-      {
-        redirect: 'follow',
-        headers: {
-          'user-agent': USER_AGENT,
-          'accept': 'text/html,application/xhtml+xml,application/xml;q=0.9,*/*;q=0.8',
-          ...headers,
-        },
-        ...fetchOptions,
-      },
-      STATIC_TIMEOUT_MS,
-      'Static timeout'
-    );
-  } catch (err) {
-    logger?.stageEnd('static:request', {
-      finalUrl: url,
-      status: null,
-      error: err?.message || String(err),
-    });
-    throw err;
-  }
-
-  const finalUrl = res.url || url;
-  const status = res.status;
-  logger?.stageEnd('static:request', { finalUrl, status });
-
-  logger?.stageStart('static:read-body', {});
-  let buffer;
-  try {
-    buffer = await res.arrayBuffer();
-  } catch (err) {
-    logger?.stageEnd('static:read-body', { error: err?.message || String(err) });
-    throw err;
-  }
-  let html = Buffer.from(buffer).toString('utf8');
-  if (html.length > TEXT_TRUNCATE_AT) html = html.slice(0, TEXT_TRUNCATE_AT);
-  logger?.stageEnd('static:read-body', { length: html.length });
-
-  logger?.stageStart('static:parse', { selector: !!selector });
-  let fragmentHtml = null;
-  let meta;
-  let content;
-  let hash;
-  try {
-    const dom = new JSDOM(html);
-    const { document } = dom.window;
-
-    if (selector) {
-      const node = document.querySelector(selector);
-      fragmentHtml = node ? node.outerHTML : null;
-    }
-
-    meta = pickMetaFromDocument(document);
-    content = fragmentHtml || html;
-    hash = sha256(content);
-  } catch (err) {
-    logger?.stageEnd('static:parse', {
-      fragmentFound: !!fragmentHtml,
-      error: err?.message || String(err),
-    });
-    throw err;
-  }
-  logger?.stageEnd('static:parse', {
-    fragmentFound: !!fragmentHtml,
-    metaKeys: Object.keys(meta || {}),
-    hash,
-  });
-
-  return {
-    mode: 'static',
-    startedAt,
-    finishedAt: Date.now(),
-    final_url: finalUrl,
-    http_status: status,
-    html: content,
-    meta,
-    hash,
-  };
-}
-
-// ---- Tryb BROWSER (Puppeteer + stealth + heurystyka bot-wall + screenshot) ----
-async function detectBotWall(page) {
-  try {
->>>>>>> 8f6059ed
     return await page.evaluate(() => {
       const txt = (document.body?.innerText || '').toLowerCase();
       const title = (document.title || '').toLowerCase();
@@ -1549,7 +1110,6 @@
       });
       throw err;
     }
-<<<<<<< HEAD
 
     logger?.stageStart('browser:configure-page', {
       headers: Object.keys(opts.headers || {}),
@@ -1563,91 +1123,10 @@
     } catch (err) {
       logger?.stageEnd('browser:configure-page', {
         viewport: page.__profile?.viewport || null,
-=======
-
-    logger?.stageStart('browser:configure-page', {
-      headers: Object.keys(opts.headers || {}),
-    });
-    try {
-      await ensurePageProfile(page);
-      await applyNavigationHeaders(page, opts.headers || {});
-      logger?.stageEnd('browser:configure-page', {
-        viewport: page.__profile?.viewport || null,
-      });
-    } catch (err) {
-      logger?.stageEnd('browser:configure-page', {
-        viewport: page.__profile?.viewport || null,
         error: err?.message || String(err),
       });
       throw err;
     }
-
-    const includeScreenshot = opts.captureScreenshot !== false;
-
-    logger?.stageStart('browser:collect', {
-      includeScreenshot,
-      waitAfterMs,
-      waitUntil: gotoOptions.waitUntil,
-    });
-    let snapshot;
-    try {
-      snapshot = await collectBrowserSnapshot(page, {
-        url,
-        gotoOptions,
-        selector,
-        waitAfterMs,
-        browserOptions: opts,
-        includeScreenshot,
-      }, logger);
-      logger?.stageEnd('browser:collect', {
-        blocked: snapshot.blocked,
-        status: snapshot.navStatus,
-        finalUrl: snapshot.finalUrl,
-      });
-    } catch (err) {
-      logger?.stageEnd('browser:collect', {
-        blocked: null,
-        status: null,
->>>>>>> 8f6059ed
-        error: err?.message || String(err),
-      });
-      throw err;
-    }
-<<<<<<< HEAD
-=======
-
-    const needsBypass =
-      snapshot.blocked ||
-      (snapshot.navStatus && [401, 403, 429].includes(snapshot.navStatus)) ||
-      (opts.forceBotBypass === true && snapshot.navStatus && snapshot.navStatus >= 300);
-
-    if (needsBypass && opts.disableBotBypass !== true) {
-      logger?.info('browser:collect', 'Attempting bot bypass', {
-        blocked: snapshot.blocked,
-        status: snapshot.navStatus,
-      });
-      try {
-        snapshot = await attemptBotBypass(page, {
-          url,
-          gotoOptions,
-          selector,
-          waitAfterMs,
-          browserOptions: opts,
-          includeScreenshot,
-          logger,
-        });
-      } catch (err) {
-        logger?.warn('browser:bot-bypass', 'Bypass attempt failed', {
-          message: err?.message || String(err),
-        });
-        if (!snapshot.blocked) {
-          throw err;
-        }
-      }
-    }
-
-    const http_status = snapshot.navStatus || 200;
->>>>>>> 8f6059ed
 
     const includeScreenshot = opts.captureScreenshot !== false;
 
@@ -1765,7 +1244,6 @@
         });
         return result;
       }
-<<<<<<< HEAD
       let result = await fetchStatic(normUrl, { selector, ...staticOptions, logger }); // FIX
       const htmlCheck = (result.html || '').toLowerCase(); // FIX
       let fallbackTriggered = false; // FIX
@@ -1797,17 +1275,6 @@
         fallback: fallbackTriggered, // FIX
       }); // FIX
       return result; // FIX
-=======
-      const result = await fetchStatic(normUrl, { selector, ...staticOptions, logger });
-      logger?.stageEnd('scan-attempt', {
-        attempt: i + 1,
-        outcome: 'success',
-        mode: result.mode,
-        status: result.http_status,
-        blocked: false,
-      });
-      return result;
->>>>>>> 8f6059ed
     } catch (e) {
       lastErr = e;
       logger?.stageEnd('scan-attempt', {
@@ -1837,7 +1304,6 @@
   }
 }
 
-<<<<<<< HEAD
 // Planowanie: tworzymy zadania tylko dla wskazanego monitora
 async function scheduleMonitorDue(monitorId) { // FIX
   if (!isUuid(monitorId)) { // FIX
@@ -1879,77 +1345,6 @@
               AND z.monitor_id = $1::uuid
             ORDER BY z.zaplanowano_at ASC
             LIMIT $2
-=======
-// Planowanie: tworzymy zadania dla monitorów, którym minął interwał
-async function scheduleDue({ onlyMonitorId = null } = {}) {
-  if (onlyMonitorId && !isUuid(onlyMonitorId)) {
-    throw new Error('INVALID_MONITOR_ID');
-  }
-  return withPg(async (pg) => {
-    try {
-      await pg.query('BEGIN');
-
-      if (onlyMonitorId) {
-        const r = await pg.query(
-          `INSERT INTO zadania_skanu (id, monitor_id, zaplanowano_at, status)
-           VALUES (gen_random_uuid(), $1, NOW(), 'oczekuje')
-           RETURNING id`,
-          [onlyMonitorId]
-        );
-        await pg.query('COMMIT');
-        return r.rowCount || 0;
-      }
-
-      const dueSQL = `
-        WITH ostatnie AS (
-          SELECT m.id AS monitor_id,
-                 m.interwal_sec,
-                 MAX(z.zaplanowano_at) AS last_plan
-          FROM monitory m
-          LEFT JOIN zadania_skanu z ON z.monitor_id = m.id
-          WHERE m.aktywny = true
-          GROUP BY m.id, m.interwal_sec
-        ),
-        due AS (
-          SELECT o.monitor_id
-          FROM ostatnie o
-          WHERE o.last_plan IS NULL
-             OR EXTRACT(EPOCH FROM (NOW() - o.last_plan)) >= o.interwal_sec
-        )
-        INSERT INTO zadania_skanu (id, monitor_id, zaplanowano_at, status)
-        SELECT gen_random_uuid(), monitor_id, NOW(), 'oczekuje'
-        FROM due
-        LIMIT $1
-        RETURNING id
-      `;
-      const r = await pg.query(dueSQL, [SCHEDULE_BATCH_LIMIT]);
-      await pg.query('COMMIT');
-      return r.rowCount || 0;
-    } catch (e) {
-      try { await pg.query('ROLLBACK'); } catch {}
-      throw e;
-    }
-  });
-}
-
-
-// Pobierz paczkę do realizacji i zarezerwuj
-async function claimBatch(limit) {
-  return withPg(async (pg) => {
-    try {
-      await pg.query('BEGIN');
-      const res = await pg.query(
-        `
-        UPDATE zadania_skanu
-           SET status = 'przetwarzanie',
-               rozpoczecie_at = NOW()
-         WHERE id IN (
-           SELECT id
-             FROM zadania_skanu
-            WHERE status = 'oczekuje'
-            ORDER BY zaplanowano_at ASC
-            LIMIT $1
->>>>>>> 8f6059ed
             FOR UPDATE SKIP LOCKED
          )
          UPDATE zadania_skanu z
@@ -2074,7 +1469,6 @@
       tryb_skanu: monitor.tryb_skanu,
       url: monitor.url,
     });
-<<<<<<< HEAD
 
     logger.stageStart('parse-behavior', { hasSelector: !!monitor.css_selector });
     const { selector, staticOptions, browserOptions } = parseMonitorBehavior(monitor.css_selector || null);
@@ -2087,19 +1481,6 @@
     const tryb = (monitor.tryb_skanu || 'static').toLowerCase() === 'browser' ? 'browser' : 'static';
     const url = monitor.url; // FIX
     console.log(`SCAN START monitor=${monitor_id} url=${url}`); // LOG
-=======
-
-    logger.stageStart('parse-behavior', { hasSelector: !!monitor.css_selector });
-    const { selector, staticOptions, browserOptions } = parseMonitorBehavior(monitor.css_selector || null);
-    logger.stageEnd('parse-behavior', {
-      selectorPreview: selector ? selector.slice(0, 120) : null,
-      staticOptionKeys: Object.keys(staticOptions || {}),
-      browserOptionKeys: Object.keys(browserOptions || {}),
-    });
-
-    const tryb = (monitor.tryb_skanu || 'static').toLowerCase() === 'browser' ? 'browser' : 'static';
-    const url = monitor.url;
->>>>>>> 8f6059ed
     logger.info('determine-mode', 'Resolved scan mode', {
       tryb,
       url,
@@ -2132,10 +1513,7 @@
         block_reason: result.block_reason || null,
         screenshot_b64: result.screenshot_b64 || null,
       });
-<<<<<<< HEAD
       console.log(`MONGO snapshot=${snapshotId} monitor=${monitor_id} blocked=${!!result.blocked}`); // LOG
-=======
->>>>>>> 8f6059ed
       logger.stageEnd('mongo:save-snapshot', {
         snapshotId,
         htmlLength: result.html ? result.html.length : 0,
@@ -2225,17 +1603,11 @@
       });
     }
   } finally {
-<<<<<<< HEAD
     const duration = Date.now() - startedAt; // FIX
     console.log(`SCAN END monitor=${monitor_id} status=${finalStatus} durationMs=${duration} error=${finalError || 'none'}`); // LOG
     logger.headerEnd({ // FIX
       status: finalStatus,
       durationMs: duration, // FIX
-=======
-    logger.headerEnd({
-      status: finalStatus,
-      durationMs: Date.now() - startedAt,
->>>>>>> 8f6059ed
       snapshotId: finalSnapshotId,
       hash: finalHash,
       error: finalError,
@@ -2339,20 +1711,9 @@
     console.error(`[cli] invalid monitor id: ${monitorId}`);
     process.exit(1);
   }
-<<<<<<< HEAD
   if (!monitorId) { // FIX
     console.error('[cli] monitor-id is required for scanning'); // LOG
     process.exit(1); // FIX
-=======
-
-  if (once && monitorId) {
-    // Jednorazowy scan konkretnego monitora (bez globalnego planowania)
-    console.log(`[once] uruchamiam jednorazowy scan monitora ${monitorId}`);
-    // zaplanuj pojedyncze zadanie dla tego monitora
-    await scheduleDue({ onlyMonitorId: monitorId });
-    await runExecutionCycle();
-    return;
->>>>>>> 8f6059ed
   }
 
   if (once) {
